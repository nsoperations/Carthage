//
//  Resolver.swift
//  Carthage
//
//  Created by Justin Spahr-Summers on 2014-11-09.
//  Copyright (c) 2014 Carthage. All rights reserved.
//

import Foundation
import Result
import ReactiveCocoa

/// Responsible for resolving acyclic dependency graphs.
public struct Resolver {
	private let versionsForDependency: ProjectIdentifier -> SignalProducer<PinnedVersion, CarthageError>
	private let resolvedGitReference: (ProjectIdentifier, String) -> SignalProducer<PinnedVersion, CarthageError>
	private let cartfileForDependency: Dependency<PinnedVersion> -> SignalProducer<Cartfile, CarthageError>

	/// Instantiates a dependency graph resolver with the given behaviors.
	///
	/// versionsForDependency - Sends a stream of available versions for a
	///                         dependency.
	/// cartfileForDependency - Loads the Cartfile for a specific version of a
	///                         dependency.
	/// resolvedGitReference  - Resolves an arbitrary Git reference to the
	///                         latest object.
	public init(versionsForDependency: ProjectIdentifier -> SignalProducer<PinnedVersion, CarthageError>, cartfileForDependency: Dependency<PinnedVersion> -> SignalProducer<Cartfile, CarthageError>, resolvedGitReference: (ProjectIdentifier, String) -> SignalProducer<PinnedVersion, CarthageError>) {
		self.versionsForDependency = versionsForDependency
		self.cartfileForDependency = cartfileForDependency
		self.resolvedGitReference = resolvedGitReference
	}

	/// Attempts to determine the latest valid version to use for each dependency
	/// specified in the given Cartfile, and all nested dependencies thereof.
	///
	/// Sends each recursive dependency with its resolved version, in the order
	/// that they should be built.
	public func resolveDependenciesInCartfile(cartfile: Cartfile) -> SignalProducer<Dependency<PinnedVersion>, CarthageError> {
		return nodePermutationsForCartfile(cartfile)
			.flatMap(.Concat) { rootNodes -> SignalProducer<Event<DependencyGraph, CarthageError>, CarthageError> in
				return self.graphPermutationsForEachNode(rootNodes, dependencyOf: nil, basedOnGraph: DependencyGraph())
					.promoteErrors(CarthageError.self)
			}
			// Pass through resolution errors only if we never got
			// a valid graph.
			.dematerializeErrorsIfEmpty()
			.take(1)
<<<<<<< HEAD
			.observeOn(QueueScheduler(name: "org.carthage.CarthageKit.Resolver.resolveDependencesInCartfile"))
=======
			.observeOn(QueueScheduler(queue: dispatch_get_global_queue(DISPATCH_QUEUE_PRIORITY_DEFAULT, 0), name: "org.carthage.CarthageKit.Resolver.resolveDependencesInCartfile"))
>>>>>>> 60011123
			.flatMap(.Merge) { graph -> SignalProducer<Dependency<PinnedVersion>, CarthageError> in
				return SignalProducer(values: graph.orderedNodes)
					.map { node in node.dependencyVersion }
			}
	}

	/// Sends all permutations of valid DependencyNodes, corresponding to the
	/// dependencies listed in the given Cartfile, in the order that they should
	/// be tried.
	///
	/// In other words, this will always send arrays equal in length to
	/// `cartfile.dependencies`. Each array represents one possible permutation
	/// of those dependencies (chosen from among the versions that actually
	/// exist for each).
	private func nodePermutationsForCartfile(cartfile: Cartfile) -> SignalProducer<[DependencyNode], CarthageError> {
		let scheduler = QueueScheduler(queue: dispatch_get_global_queue(DISPATCH_QUEUE_PRIORITY_DEFAULT, 0), name: "org.carthage.CarthageKit.Resolver.nodePermutationsForCartfile")

		return SignalProducer(values: cartfile.dependencies)
			.map { dependency -> SignalProducer<DependencyNode, CarthageError> in
				let allowedVersions = SignalProducer<String?, CarthageError>.attempt {
						switch dependency.version {
						case let .GitReference(refName):
							return .Success(refName)

						default:
							return .Success(nil)
						}
					}
					.flatMap(.Concat) { refName -> SignalProducer<PinnedVersion, CarthageError> in
						if let refName = refName {
							return self.resolvedGitReference(dependency.project, refName)
						}

						return self.versionsForDependency(dependency.project)
							.collect()
							.flatMap(.Merge) { nodes -> SignalProducer<PinnedVersion, CarthageError> in
								if nodes.isEmpty {
									return SignalProducer(error: CarthageError.TaggedVersionNotFound(dependency.project))
								} else {
									return SignalProducer(values: nodes)
								}
							}
							.filter { dependency.version.satisfiedBy($0) }
					}

				return allowedVersions
					.startOn(scheduler)
					.observeOn(scheduler)
					.map { DependencyNode(project: dependency.project, proposedVersion: $0, versionSpecifier: dependency.version) }
					.collect()
					.map { $0.sort() }
					.flatMap(.Concat) { nodes -> SignalProducer<DependencyNode, CarthageError> in
						if nodes.isEmpty {
							return SignalProducer(error: CarthageError.RequiredVersionNotFound(dependency.project, dependency.version))
						} else {
							return SignalProducer(values: nodes)
						}
					}
			}
			.collect()
			.observeOn(scheduler)
			.flatMap(.Concat) { nodeProducers in permutations(nodeProducers) }
	}

	/// Sends all possible permutations of `inputGraph` oriented around the
	/// dependencies of `node`.
	///
	/// In other words, this attempts to create one transformed graph for each
	/// possible permutation of the dependencies for the given node (chosen from
	/// among the verisons that actually exist for each).
	private func graphPermutationsForDependenciesOfNode(node: DependencyNode, basedOnGraph inputGraph: DependencyGraph) -> SignalProducer<DependencyGraph, CarthageError> {
		let scheduler = QueueScheduler(queue: dispatch_get_global_queue(DISPATCH_QUEUE_PRIORITY_DEFAULT, 0), name: "org.carthage.CarthageKit.Resolver.graphPermutationsForDependenciesOfNode")

		return cartfileForDependency(node.dependencyVersion)
			.startOn(scheduler)
			.concat(SignalProducer(value: Cartfile(dependencies: [])))
			.take(1)
			.observeOn(scheduler)
			.flatMap(.Merge) { self.nodePermutationsForCartfile($0) }
			.flatMap(.Concat) { dependencyNodes in
				return self.graphPermutationsForEachNode(dependencyNodes, dependencyOf: node, basedOnGraph: inputGraph)
					.promoteErrors(CarthageError.self)
			}
			// Pass through resolution errors only if we never got
			// a valid graph.
			.dematerializeErrorsIfEmpty()
	}

	/// Recursively permutes each element in `nodes` and all dependencies
	/// thereof, attaching each permutation to `inputGraph` as a dependency of
	/// the specified node (or as a root otherwise).
	///
	/// This is a helper method, and not meant to be called from outside.
	private func graphPermutationsForEachNode(nodes: [DependencyNode], dependencyOf: DependencyNode?, basedOnGraph inputGraph: DependencyGraph) -> SignalProducer<Event<DependencyGraph, CarthageError>, NoError> {
		return SignalProducer<(DependencyGraph, [DependencyNode]), CarthageError> { observer, disposable in
				var graph = inputGraph
				var newNodes: [DependencyNode] = []

				for node in nodes {
					if disposable.disposed {
						return
					}

					switch graph.addNode(node, dependencyOf: dependencyOf) {
					case let .Success(newNode):
						newNodes.append(newNode)

					case let .Failure(error):
<<<<<<< HEAD
						sendError(observer, error)
=======
						observer.sendFailed(error)
>>>>>>> 60011123
						return
					}
				}

				observer.sendNext((graph, newNodes))
				observer.sendCompleted()
			}
			.flatMap(.Concat) { graph, nodes -> SignalProducer<DependencyGraph, CarthageError> in
				return SignalProducer(values: nodes)
					// Each producer represents all evaluations of one subtree.
					.map { node in self.graphPermutationsForDependenciesOfNode(node, basedOnGraph: graph) }
					.collect()
<<<<<<< HEAD
					.observeOn(QueueScheduler(name: "org.carthage.CarthageKit.Resolver.graphPermutationsForEachNode"))
=======
					.observeOn(QueueScheduler(queue: dispatch_get_global_queue(DISPATCH_QUEUE_PRIORITY_DEFAULT, 0), name: "org.carthage.CarthageKit.Resolver.graphPermutationsForEachNode"))
>>>>>>> 60011123
					.flatMap(.Concat) { graphProducers in permutations(graphProducers) }
					.flatMap(.Concat) { graphs -> SignalProducer<Event<DependencyGraph, CarthageError>, CarthageError> in
						let mergedGraphs = SignalProducer(values: graphs)
							.scan(Result<DependencyGraph, CarthageError>.Success(inputGraph)) { result, nextGraph in
								return result.flatMap { previousGraph in mergeGraphs(previousGraph, nextGraph) }
							}
							.attemptMap { $0 }

						return SignalProducer(value: inputGraph)
							.concat(mergedGraphs)
							.takeLast(1)
							.materialize()
							.promoteErrors(CarthageError.self)
					}
					// Pass through resolution errors only if we never got
					// a valid graph.
					.dematerializeErrorsIfEmpty()
			}
			.materialize()
	}
}

/// Represents an acyclic dependency graph in which each project appears at most
/// once.
///
/// Dependency graphs can exist in an incomplete state, but will never be
/// inconsistent (i.e., include versions that are known to be invalid given the
/// current graph).
private struct DependencyGraph: Equatable {
	/// A full list of all nodes included in the graph.
	var allNodes: Set<DependencyNode> = []

	/// All nodes that have dependencies, associated with those lists of
	/// dependencies themselves including the intermediates.
	var edges: [DependencyNode: Set<DependencyNode>] = [:]

	/// The root nodes of the graph (i.e., those dependencies that are listed
	/// by the top-level project).
	var roots: Set<DependencyNode> = []

	/// Returns all of the graph nodes, in the order that they should be built.
	var orderedNodes: [DependencyNode] {
		return allNodes.sort { lhs, rhs in
			let lhsDependencies = self.edges[lhs]
			let rhsDependencies = self.edges[rhs]

			if let rhsDependencies = rhsDependencies {
				// If the right node has a dependency on the left node, the
				// left node needs to be built first (and is thus ordered
				// first).
				if rhsDependencies.contains(lhs) {
					return true
				}
			}

			if let lhsDependencies = lhsDependencies {
				// If the left node has a dependency on the right node, the
				// right node needs to be built first.
				if lhsDependencies.contains(rhs) {
					return false
				}
			}

			// If neither node depends on each other, sort the one with the
			// fewer dependencies first.
			let lhsCount = lhsDependencies?.count ?? 0
			let rhsCount = rhsDependencies?.count ?? 0

			if lhsCount < rhsCount {
				return true
			} else if lhsCount > rhsCount {
				return false
			} else {
				// If all else fails, compare names.
				return lhs.project.name < rhs.project.name
			}
		}
	}

	init() {}

	/// Attempts to add the given node to the graph, optionally as a dependency
	/// of another.
	///
	/// If the given node refers to a project which already exists in the graph,
	/// this method will attempt to unify the version specifiers of both.
	///
	/// Returns the node as actually inserted into the graph (which may be
	/// different from the node passed in), or an error if this addition would
	/// make the graph inconsistent.
	mutating func addNode(var node: DependencyNode, dependencyOf: DependencyNode?) -> Result<DependencyNode, CarthageError> {
		if let index = allNodes.indexOf(node) {
			let existingNode = allNodes[index]

			if let newSpecifier = intersection(existingNode.versionSpecifier, node.versionSpecifier) {
				if newSpecifier.satisfiedBy(existingNode.proposedVersion) {
					node = existingNode
					node.versionSpecifier = newSpecifier
				} else {
					return .Failure(CarthageError.RequiredVersionNotFound(node.project, newSpecifier))
				}
			} else {
				return .Failure(CarthageError.IncompatibleRequirements(node.project, existingNode.versionSpecifier, node.versionSpecifier))
			}
		} else {
			allNodes.insert(node)
		}

		if let dependencyOf = dependencyOf {
			var nodeSet = edges[dependencyOf] ?? Set()
			nodeSet.insert(node)

			// If the given node has its dependencies, add them also to the list.
			if let dependenciesOfNode = edges[node] {
				nodeSet.unionInPlace(dependenciesOfNode)
			}

			edges[dependencyOf] = nodeSet

			// Add a nested dependency to the list of its ancestor.
			let edgesCopy = edges
			for (ancestor, var itsDependencies) in edgesCopy {
				if itsDependencies.contains(dependencyOf) {
					itsDependencies.insert(node)
					edges[ancestor] = itsDependencies
				}
			}
		} else {
			roots.insert(node)
		}

		return .Success(node)
	}
}

private func ==(lhs: DependencyGraph, rhs: DependencyGraph) -> Bool {
	if lhs.edges.count != rhs.edges.count || lhs.roots.count != rhs.roots.count {
		return false
	}

	for (edge, leftDeps) in lhs.edges {
		if let rightDeps = rhs.edges[edge] {
			if leftDeps.count != rightDeps.count {
				return false
			}

			for dep in leftDeps {
				if !rightDeps.contains(dep) {
					return false
				}
			}
		} else {
			return false
		}
	}

	for root in lhs.roots {
		if !rhs.roots.contains(root) {
			return false
		}
	}

	return true
}

extension DependencyGraph: CustomStringConvertible {
	private var description: String {
		var str = "Roots:"

		for root in roots {
			str += "\n\t\(root)"
		}

		str += "\n\nEdges:"

		for (node, dependencies) in edges {
			str += "\n\t\(node.project) ->"
			for dep in dependencies {
				str += "\n\t\t\(dep)"
			}
		}

		return str
	}
}

/// Attempts to unify two graphs.
///
/// Returns the new graph, or an error if the graphs specify inconsistent
/// versions for one or more dependencies.
private func mergeGraphs(lhs: DependencyGraph, _ rhs: DependencyGraph) -> Result<DependencyGraph, CarthageError> {
	var result: Result<DependencyGraph, CarthageError> = .Success(lhs)

	for root in rhs.roots {
		result = result.flatMap { (var graph) in
			return graph.addNode(root, dependencyOf: nil).map { _ in graph }
		}
	}

	for (node, dependencies) in rhs.edges {
		for dependency in dependencies {
			result = result.flatMap { (var graph) in
				return graph.addNode(dependency, dependencyOf: node).map { _ in graph }
			}
		}
	}

	return result
}

/// A node in, or being considered for, an acyclic dependency graph.
private class DependencyNode: Comparable {
	/// The project that this node refers to.
	let project: ProjectIdentifier

	/// The version of the dependency that this node represents.
	///
	/// This version is merely "proposed" because it depends on the final
	/// resolution of the graph, as well as whether any "better" graphs exist.
	let proposedVersion: PinnedVersion

	/// The current requirements applied to this dependency.
	///
	/// This specifier may change as the graph is added to, and the requirements
	/// become more stringent.
	var versionSpecifier: VersionSpecifier

	/// A Dependency equivalent to this node.
	var dependencyVersion: Dependency<PinnedVersion> {
		return Dependency(project: project, version: proposedVersion)
	}

	init(project: ProjectIdentifier, proposedVersion: PinnedVersion, versionSpecifier: VersionSpecifier) {
		precondition(versionSpecifier.satisfiedBy(proposedVersion))

		self.project = project
		self.proposedVersion = proposedVersion
		self.versionSpecifier = versionSpecifier
	}
}

private func <(lhs: DependencyNode, rhs: DependencyNode) -> Bool {
	let leftSemantic = SemanticVersion.fromPinnedVersion(lhs.proposedVersion).value ?? SemanticVersion(major: 0, minor: 0, patch: 0)
	let rightSemantic = SemanticVersion.fromPinnedVersion(rhs.proposedVersion).value ?? SemanticVersion(major: 0, minor: 0, patch: 0)

	// Try higher versions first.
	return leftSemantic > rightSemantic
}

private func ==(lhs: DependencyNode, rhs: DependencyNode) -> Bool {
	return lhs.project == rhs.project
}

extension DependencyNode: Hashable {
	private var hashValue: Int {
		return project.hashValue
	}
}

extension DependencyNode: CustomStringConvertible {
	private var description: String {
		return "\(project) @ \(proposedVersion) (restricted to \(versionSpecifier))"
	}
}<|MERGE_RESOLUTION|>--- conflicted
+++ resolved
@@ -45,11 +45,7 @@
 			// a valid graph.
 			.dematerializeErrorsIfEmpty()
 			.take(1)
-<<<<<<< HEAD
-			.observeOn(QueueScheduler(name: "org.carthage.CarthageKit.Resolver.resolveDependencesInCartfile"))
-=======
 			.observeOn(QueueScheduler(queue: dispatch_get_global_queue(DISPATCH_QUEUE_PRIORITY_DEFAULT, 0), name: "org.carthage.CarthageKit.Resolver.resolveDependencesInCartfile"))
->>>>>>> 60011123
 			.flatMap(.Merge) { graph -> SignalProducer<Dependency<PinnedVersion>, CarthageError> in
 				return SignalProducer(values: graph.orderedNodes)
 					.map { node in node.dependencyVersion }
@@ -158,11 +154,7 @@
 						newNodes.append(newNode)
 
 					case let .Failure(error):
-<<<<<<< HEAD
-						sendError(observer, error)
-=======
 						observer.sendFailed(error)
->>>>>>> 60011123
 						return
 					}
 				}
@@ -175,11 +167,7 @@
 					// Each producer represents all evaluations of one subtree.
 					.map { node in self.graphPermutationsForDependenciesOfNode(node, basedOnGraph: graph) }
 					.collect()
-<<<<<<< HEAD
-					.observeOn(QueueScheduler(name: "org.carthage.CarthageKit.Resolver.graphPermutationsForEachNode"))
-=======
 					.observeOn(QueueScheduler(queue: dispatch_get_global_queue(DISPATCH_QUEUE_PRIORITY_DEFAULT, 0), name: "org.carthage.CarthageKit.Resolver.graphPermutationsForEachNode"))
->>>>>>> 60011123
 					.flatMap(.Concat) { graphProducers in permutations(graphProducers) }
 					.flatMap(.Concat) { graphs -> SignalProducer<Event<DependencyGraph, CarthageError>, CarthageError> in
 						let mergedGraphs = SignalProducer(values: graphs)
