import Foundation
import Result
import ReactiveSwift
import ReactiveTask

/// The git version Carthage requires at least.
public let carthageRequiredGitVersion = "2.3.0"

/// Strips any trailing .git in the given name, if one exists.
public func strippingGitSuffix(_ string: String) -> String {
	return string.stripping(suffix: ".git")
}

/// Struct to encapsulate global fetch interval cache
public struct FetchCache {
	/// Amount of time before a git repository is fetched again. Defaults to 1 minute
	public static var fetchCacheInterval: TimeInterval = 60.0

	private static var lastFetchTimes: [GitURL: TimeInterval] = [:]

	internal static func clearFetchTimes() {
		lastFetchTimes.removeAll()
	}

	internal static func needsFetch(forURL url: GitURL) -> Bool {
		guard let lastFetch = lastFetchTimes[url] else {
			return true
		}

		let difference = Date().timeIntervalSince1970 - lastFetch

		return !(0...fetchCacheInterval).contains(difference)
	}

	fileprivate static func updateLastFetchTime(forURL url: GitURL?) {
		if let url = url {
			lastFetchTimes[url] = Date().timeIntervalSince1970
		}
	}
}

/// Shells out to `git` with the given arguments, optionally in the directory
/// of an existing repository.
public func launchGitTask(
	_ arguments: [String],
	repositoryFileURL: URL? = nil,
	standardInput: SignalProducer<Data, NoError>? = nil,
	environment: [String: String]? = nil
	) -> SignalProducer<String, CarthageError> {
	// See https://github.com/Carthage/Carthage/issues/219.
	var updatedEnvironment = environment ?? ProcessInfo.processInfo.environment
	updatedEnvironment["GIT_TERMINAL_PROMPT"] = "0"

	let taskDescription = Task("/usr/bin/env", arguments: [ "git" ] + arguments, workingDirectoryPath: repositoryFileURL?.path, environment: updatedEnvironment)

	return taskDescription.launch(standardInput: standardInput)
		.ignoreTaskData()
		.mapError(CarthageError.taskError)
		.map { data in
			return String(data: data, encoding: .utf8)!
	}
}

/// Checks if the git version satisfies the given required version.
public func ensureGitVersion(_ requiredVersion: String = carthageRequiredGitVersion) -> SignalProducer<Bool, CarthageError> {
	return launchGitTask([ "--version" ])
		.map { input -> Bool in
			let scanner = Scanner(string: input)
			guard scanner.scanString("git version ", into: nil) else {
				return false
			}

			var version: NSString?
			if scanner.scanUpTo("", into: &version), let version = version {
				return version.compare(requiredVersion, options: [ .numeric ]) != .orderedAscending
			} else {
				return false
			}
	}
}

/// Returns a signal that completes when cloning completes successfully.
public func cloneRepository(_ cloneURL: GitURL, _ destinationURL: URL, isBare: Bool = true) -> SignalProducer<String, CarthageError> {
	precondition(destinationURL.isFileURL)

	var arguments = [ "clone" ]
	if isBare {
		arguments.append("--bare")
	}

	return launchGitTask(arguments + [ "--quiet", cloneURL.urlString, destinationURL.path ])
		.on(completed: {
			FetchCache.updateLastFetchTime(forURL: cloneURL)
		})
}

/// Returns a signal that completes when the fetch completes successfully.
public func fetchRepository(_ repositoryFileURL: URL, remoteURL: GitURL? = nil, refspec: String? = nil) -> SignalProducer<String, CarthageError> {
	precondition(repositoryFileURL.isFileURL)

	var arguments = [ "fetch", "--prune", "--quiet" ]
	if let remoteURL = remoteURL {
		arguments.append(remoteURL.urlString)
	}

	// Specify an explict refspec that fetches tags for pruning.
	// See https://github.com/Carthage/Carthage/issues/1027 and `man git-fetch`.
	arguments.append("refs/tags/*:refs/tags/*")

	if let refspec = refspec {
		arguments.append(refspec)
	}

	return launchGitTask(arguments, repositoryFileURL: repositoryFileURL)
		.on(completed: {
			FetchCache.updateLastFetchTime(forURL: remoteURL)
		})
}

/// Sends each tag found in the given Git repository.
public func listTags(_ repositoryFileURL: URL) -> SignalProducer<String, CarthageError> {
	return launchGitTask([ "tag", "--column=never" ], repositoryFileURL: repositoryFileURL)
		.flatMap(.concat) { (allTags: String) -> SignalProducer<String, CarthageError> in
			return SignalProducer { observer, lifetime in
				let range = allTags.startIndex...
				allTags.enumerateSubstrings(in: range, options: [ .byLines, .reverse ]) { line, _, _, stop in
					if lifetime.hasEnded {
						stop = true
					}

					if let line = line {
						observer.send(value: line)
					}
				}

				observer.sendCompleted()
			}
	}
}

/// Returns the text contents of the path at the given revision, or an error if
/// the path could not be loaded.
public func contentsOfFileInRepository(_ repositoryFileURL: URL, _ path: String, revision: String = "HEAD") -> SignalProducer<String, CarthageError> {
	let showObject = "\(revision):\(path)"
	return launchGitTask([ "show", showObject ], repositoryFileURL: repositoryFileURL)
}

/// Checks out the working tree of the given (ideally bare) repository, at the
/// specified revision, to the given folder. If the folder does not exist, it
/// will be created.
///
/// Submodules of the working tree must be handled separately.
public func checkoutRepositoryToDirectory(
	_ repositoryFileURL: URL,
	_ workingDirectoryURL: URL,
	revision: String = "HEAD"
	) -> SignalProducer<(), CarthageError> {
	return SignalProducer { () -> Result<[String: String], CarthageError> in
		var environment = ProcessInfo.processInfo.environment
		environment["GIT_WORK_TREE"] = workingDirectoryURL.path
		return .success(environment)
		}
		.attempt { _ in
			Result(attempt: { try FileManager.default.createDirectory(at: workingDirectoryURL, withIntermediateDirectories: true) })
				.mapError {
					CarthageError.repositoryCheckoutFailed(
						workingDirectoryURL: workingDirectoryURL,
						reason: "Could not create working directory",
						underlyingError: $0
					)
			}
		}
		.flatMap(.concat) { environment in
			return launchGitTask([ "checkout", "--quiet", "--force", revision ], repositoryFileURL: repositoryFileURL, environment: environment)
		}
		.then(SignalProducer<(), CarthageError>.empty)
}

/// Clones the given submodule into the working directory of its parent
/// repository, but without any Git metadata.
public func cloneSubmoduleInWorkingDirectory(_ submodule: Submodule, _ workingDirectoryURL: URL) -> SignalProducer<(), CarthageError> {
	let submoduleDirectoryURL = workingDirectoryURL.appendingPathComponent(submodule.path, isDirectory: true)

	func repositoryCheck<T>(_ description: String, attempt closure: () throws -> T) -> Result<T, CarthageError> {
		do {
			return .success(try closure())
		} catch let error as NSError {
			let reason = "could not \(description)"
			return .failure(
				.repositoryCheckoutFailed(workingDirectoryURL: submoduleDirectoryURL, reason: reason, underlyingError: error)
			)
		}
	}

	let purgeGitDirectories = FileManager.default.reactive
		.enumerator(at: submoduleDirectoryURL, includingPropertiesForKeys: [ .isDirectoryKey, .nameKey ], catchErrors: true)
		.attemptMap { enumerator, url -> Result<(), CarthageError> in
			return repositoryCheck("enumerate name of descendant at \(url.path)", attempt: {
				try url.resourceValues(forKeys: [ .nameKey ]).name
			})
				.flatMap { (name: String?) in
					guard name == ".git" else { return .success(()) }

					return repositoryCheck("determine whether \(url.path) is a directory", attempt: {
						try url.resourceValues(forKeys: [ .isDirectoryKey ]).isDirectory!
					})
						.flatMap { (isDirectory: Bool) in
							if isDirectory { enumerator.skipDescendants() }

							return repositoryCheck("remove \(url.path)") {
								try FileManager.default.removeItem(at: url)
							}
					}
			}
	}

	return SignalProducer<(), CarthageError> { () -> Result<(), CarthageError> in
		repositoryCheck("remove submodule checkout") {
			try FileManager.default.removeItem(at: submoduleDirectoryURL)
		}
		}
		.then(cloneRepository(submodule.url, workingDirectoryURL.appendingPathComponent(submodule.path), isBare: false))
		.then(checkoutSubmodule(submodule, submoduleDirectoryURL))
		.then(purgeGitDirectories)
}

/// Recursively checks out the given submodule's revision, in its working
/// directory.
private func checkoutSubmodule(_ submodule: Submodule, _ submoduleWorkingDirectoryURL: URL) -> SignalProducer<(), CarthageError> {
	return launchGitTask([ "checkout", "--quiet", submodule.sha ], repositoryFileURL: submoduleWorkingDirectoryURL)
		.then(launchGitTask([ "submodule", "--quiet", "update", "--init", "--recursive" ], repositoryFileURL: submoduleWorkingDirectoryURL))
		.then(SignalProducer<(), CarthageError>.empty)
}

/// Parses each key/value entry from the given config file contents, optionally
/// stripping a known prefix/suffix off of each key.
private func parseConfigEntries(_ contents: String, keyPrefix: String = "", keySuffix: String = "") -> SignalProducer<(String, String), NoError> {
	let entries = contents.split(omittingEmptySubsequences: true) { $0 == "\0" }

	return SignalProducer { observer, lifetime in
		for entry in entries {
			if lifetime.hasEnded {
				break
			}

			let components = entry.split(maxSplits: 1, omittingEmptySubsequences: false) { $0 == "\n" }.map(String.init)
			if components.count != 2 {
				continue
			}

			let value = components[1]
			let scanner = Scanner(string: components[0])

			if !scanner.scanString(keyPrefix, into: nil) {
				continue
			}

			var key: NSString?
			if !scanner.scanUpTo(keySuffix, into: &key) {
				continue
			}

			if let key = key as String? {
				observer.send(value: (key, value))
			}
		}

		observer.sendCompleted()
	}
}

/// Lists the contents of a git tree object at a given path relative to the repository root.
/// It can be used in a bare repository.
///
/// - note: Previously, `path` was recursed through — now, just iterated.
internal func list(treeish: String, atPath path: String, inRepository repositoryURL: URL) -> SignalProducer<String, CarthageError> {
	// git ls-tree treats "dir/" and "dir" differently. We make sure the path has an ending slash here.
	// Thankfully, multiple successive slashes are considered to be the same as one slash.
	let directoryPath = path.appending("/")
	return launchGitTask(
<<<<<<< HEAD
		// `ls-tree`, because `ls-files` returns no output (for all instances I’ve seen) on bare repos.
		// flag “-z” enables output separated by the nul character (`\0`).
		[ "ls-tree", "-z", "--full-name", "--name-only", treeish, path ],
		repositoryFileURL: repositoryURL
=======
			// `ls-tree`, because `ls-files` returns no output (for all instances I’ve seen) on bare repos.
			// flag “-z” enables output separated by the nul character (`\0`).
			[ "ls-tree", "-z", "--full-name", "--name-only", treeish, directoryPath ],
			repositoryFileURL: repositoryURL
>>>>>>> c47beba3
		)
		.flatMap(.merge) { (output: String) -> SignalProducer<String, CarthageError> in
			return SignalProducer(output.lazy.split(separator: "\0").map(String.init))
	}
}

/// Determines the SHA that the submodule at the given path is pinned to, in the
/// revision of the parent repository specified.
public func submoduleSHAForPath(_ repositoryFileURL: URL, _ path: String, revision: String = "HEAD") -> SignalProducer<String, CarthageError> {
	let task = [ "ls-tree", "-z", revision, path ]
	return launchGitTask(task, repositoryFileURL: repositoryFileURL)
		.attemptMap { string -> Result<String, CarthageError> in
			// Example:
			// 160000 commit 083fd81ecf00124cbdaa8f86ef10377737f6325a	External/ObjectiveGit
			let components = string
				.split(maxSplits: 3, omittingEmptySubsequences: true) { (char: Character) in
					char == " " || char == "\t"
			}
			if components.count >= 3 {
				return .success(String(components[2]))
			} else {
				return .failure(
					CarthageError.parseError(
						description: "expected submodule commit SHA in output of task (\(task.joined(separator: " "))) but encountered: \(string)"
					)
				)
			}
	}
}

/// Returns each entry of `.gitmodules` found in the given repository revision,
/// or an empty signal if none exist.
internal func gitmodulesEntriesInRepository(
	_ repositoryFileURL: URL,
	revision: String?
	) -> SignalProducer<(name: String, path: String, url: GitURL), CarthageError> { // swiftlint:disable:this large_tuple
	var baseArguments = [ "config", "-z" ]
	let modulesFile = ".gitmodules"

	if let revision = revision {
		let modulesObject = "\(revision):\(modulesFile)"
		baseArguments += [ "--blob", modulesObject ]
	} else {
		// This is required to support `--no-use-submodules` checkouts.
		// See https://github.com/Carthage/Carthage/issues/1029.
		baseArguments += [ "--file", modulesFile ]
	}

	return launchGitTask(baseArguments + [ "--get-regexp", "submodule\\..*\\.path" ], repositoryFileURL: repositoryFileURL)
		.flatMapError { _ in SignalProducer<String, NoError>.empty }
		.flatMap(.concat) { value in parseConfigEntries(value, keyPrefix: "submodule.", keySuffix: ".path") }
		.flatMap(.concat) { name, path -> SignalProducer<(name: String, path: String, url: GitURL), CarthageError> in
			return launchGitTask(baseArguments + [ "--get", "submodule.\(name).url" ], repositoryFileURL: repositoryFileURL)
				.map { $0.stripping(suffix: "\0") }
				.map { urlString in (name: name, path: path, url: GitURL(urlString)) }
	}
}

/// Returns the root directory of the given repository
///
/// If in bare repository, return the passed repo path as the root
/// else, return the path given by "git rev-parse --show-toplevel"
public func gitRootDirectoryForRepository(_ repositoryFileURL: URL) -> SignalProducer<URL, CarthageError> {
	return launchGitTask([ "rev-parse", "--is-bare-repository" ], repositoryFileURL: repositoryFileURL)
		.map { $0.trimmingCharacters(in: .newlines) }
		.flatMap(.concat) { isBareRepository -> SignalProducer<URL, CarthageError> in
			if isBareRepository == "true" {
				return SignalProducer(value: repositoryFileURL)
			} else {
				return launchGitTask([ "rev-parse", "--show-toplevel" ], repositoryFileURL: repositoryFileURL)
					.attemptMap { output in
						let trimmedPath = output.trimmingCharacters(in: .newlines)
						guard FileManager.default.isReadableFile(atPath: trimmedPath) else {
							// can’t return `.readFailed` because we might crash when initializing the URL to give it.
							return .failure(.internalError(description: "Unreadable file path output from git: " + output.debugDescription))
						}
						return .success(URL(fileURLWithPath: trimmedPath))
				}
			}
	}
}

/// Returns each submodule found in the given repository revision, or an empty
/// signal if none exist.
public func submodulesInRepository(_ repositoryFileURL: URL, revision: String = "HEAD") -> SignalProducer<Submodule, CarthageError> {
	return isGitRepository(repositoryFileURL)
		.flatMap(.concat) { isRepository -> SignalProducer<URL, CarthageError> in
			if isRepository {
				return gitRootDirectoryForRepository(repositoryFileURL)
			} else {
				return .empty
			}
		}
		.flatMap(.concat) { actualRepoURL in
			return gitmodulesEntriesInRepository(repositoryFileURL, revision: revision)
				.flatMap(.concat) { name, path, url in
					return submoduleSHAForPath(actualRepoURL, path, revision: revision)
						.map { sha in Submodule(name: name, path: path, url: url, sha: sha) }
			}
	}
}

/// Determines whether a branch exists for the given pattern in the given
/// repository.
///
/// If the specified file URL does not represent a valid Git repository, `false`
/// will be sent.
internal func branchExistsInRepository(_ repositoryFileURL: URL, pattern: String) -> SignalProducer<Bool, NoError> {
	return ensureDirectoryExistsAtURL(repositoryFileURL)
		.succeeded()
		.flatMap(.concat) { exists -> SignalProducer<Bool, NoError> in
			if !exists { return .init(value: false) }
			return SignalProducer.zip(
				launchGitTask([ "show-ref", pattern ], repositoryFileURL: repositoryFileURL).succeeded(),
				launchGitTask([ "show-ref", "--tags", pattern ], repositoryFileURL: repositoryFileURL).succeeded()
				)
				.map { branch, tag in
					return branch && !tag
			}
	}
}

/// Determines whether the specified revision identifies a valid commit.
///
/// If the specified file URL does not represent a valid Git repository, `false`
/// will be sent.
public func commitExistsInRepository(_ repositoryFileURL: URL, revision: String = "HEAD") -> SignalProducer<Bool, NoError> {
	return ensureDirectoryExistsAtURL(repositoryFileURL)
		.then(launchGitTask([ "rev-parse", "\(revision)^{commit}" ], repositoryFileURL: repositoryFileURL))
		.then(SignalProducer<Bool, NoError>(value: true))
		.flatMapError { _ in .init(value: false) }
}

/// NSTask throws a hissy fit (a.k.a. exception) if the working directory
/// doesn't exist, so pre-emptively check for that.
private func ensureDirectoryExistsAtURL(_ fileURL: URL) -> SignalProducer<(), CarthageError> {
	return SignalProducer { observer, _ in
		var isDirectory: ObjCBool = false
		if FileManager.default.fileExists(atPath: fileURL.path, isDirectory: &isDirectory) && isDirectory.boolValue {
			observer.sendCompleted()
		} else {
			observer.send(error: .readFailed(fileURL, nil))
		}
	}
}

/// Attempts to resolve the given reference into an object SHA.
public func resolveReferenceInRepository(_ repositoryFileURL: URL, _ reference: String) -> SignalProducer<String, CarthageError> {
	return ensureDirectoryExistsAtURL(repositoryFileURL)
		.then(launchGitTask([ "rev-parse", "\(reference)^{object}" ], repositoryFileURL: repositoryFileURL))
		.map { string in string.trimmingCharacters(in: .whitespacesAndNewlines) }
		.mapError { error in
			return CarthageError.repositoryCheckoutFailed(
				workingDirectoryURL: repositoryFileURL,
				reason: "No object named \"\(reference)\" exists",
				underlyingError: error as NSError
			)
	}
}

/// Attempts to resolve the given tag into an object SHA.
internal func resolveTagInRepository(_ repositoryFileURL: URL, _ tag: String) -> SignalProducer<String, CarthageError> {
	return launchGitTask([ "show-ref", "--tags", "--hash", tag ], repositoryFileURL: repositoryFileURL)
		.map { string in string.trimmingCharacters(in: .whitespacesAndNewlines) }
		.mapError { error in
			return CarthageError.repositoryCheckoutFailed(
				workingDirectoryURL: repositoryFileURL,
				reason: "No tag named \"\(tag)\" exists",
				underlyingError: error as NSError
			)
	}
}

/// Attempts to determine whether the given directory represents a Git
/// repository.
public func isGitRepository(_ directoryURL: URL) -> SignalProducer<Bool, NoError> {
	return ensureDirectoryExistsAtURL(directoryURL)
		.then(launchGitTask([ "rev-parse", "--git-dir" ], repositoryFileURL: directoryURL))
		.map { outputIncludingLineEndings in
			let relativeOrAbsoluteGitDirectory = outputIncludingLineEndings.trimmingCharacters(in: .newlines)
			var absoluteGitDirectory: String?
			if (relativeOrAbsoluteGitDirectory as NSString).isAbsolutePath {
				absoluteGitDirectory = relativeOrAbsoluteGitDirectory
			} else {
				absoluteGitDirectory = directoryURL.appendingPathComponent(relativeOrAbsoluteGitDirectory).path
			}
			var isDirectory: ObjCBool = false
			let directoryExists = absoluteGitDirectory.map { FileManager.default.fileExists(atPath: $0, isDirectory: &isDirectory) } ?? false
			return directoryExists && isDirectory.boolValue
		}
		.flatMapError { _ in SignalProducer(value: false) }
}

/// Adds the given submodule to the given repository, cloning from `fetchURL` if
/// the desired revision does not exist or the submodule needs to be cloned.
public func addSubmoduleToRepository(_ repositoryFileURL: URL, _ submodule: Submodule, _ fetchURL: GitURL) -> SignalProducer<(), CarthageError> {
	let submoduleDirectoryURL = repositoryFileURL.appendingPathComponent(submodule.path, isDirectory: true)

	return isGitRepository(submoduleDirectoryURL)
		.map { isRepository in
			// Check if the submodule is initialized/updated already.
			return isRepository && FileManager.default.fileExists(atPath: submoduleDirectoryURL.appendingPathComponent(".git").path)
		}
		.flatMap(.merge) { submoduleExists -> SignalProducer<(), CarthageError> in
			if submoduleExists {
				// Just check out and stage the correct revision.
				return fetchRepository(submoduleDirectoryURL, remoteURL: fetchURL, refspec: "+refs/heads/*:refs/remotes/origin/*")
					.then(
						launchGitTask(
							["config", "--file", ".gitmodules", "submodule.\(submodule.name).url", submodule.url.urlString],
							repositoryFileURL: repositoryFileURL
						)
					)
					.then(launchGitTask([ "submodule", "--quiet", "sync", "--recursive", submoduleDirectoryURL.path ], repositoryFileURL: repositoryFileURL))
					.then(checkoutSubmodule(submodule, submoduleDirectoryURL))
					.then(launchGitTask([ "add", "--force", submodule.path ], repositoryFileURL: repositoryFileURL))
					.then(SignalProducer<(), CarthageError>.empty)
			} else {
				// `git clone` will fail if there's an existing file at that path, so try to remove
				// anything that's currently there. If this fails, then we're no worse off.
				// This can happen if you first do `carthage checkout` and then try it again with
				// `--use-submodules`, e.g.
				if FileManager.default.fileExists(atPath: submoduleDirectoryURL.path) {
					try? FileManager.default.removeItem(at: submoduleDirectoryURL)
				}

				let addSubmodule = launchGitTask(
					["submodule", "--quiet", "add", "--force", "--name", submodule.name, "--", submodule.url.urlString, submodule.path],
					repositoryFileURL: repositoryFileURL
					)
					// A .failure to add usually means the folder was already added
					// to the index. That's okay.
					.flatMapError { _ in SignalProducer<String, CarthageError>.empty }

				// If it doesn't exist, clone and initialize a submodule from our
				// local bare repository.
				return cloneRepository(fetchURL, submoduleDirectoryURL, isBare: false)
					.then(launchGitTask([ "remote", "set-url", "origin", submodule.url.urlString ], repositoryFileURL: submoduleDirectoryURL))
					.then(checkoutSubmodule(submodule, submoduleDirectoryURL))
					.then(addSubmodule)
					.then(launchGitTask([ "submodule", "--quiet", "init", "--", submodule.path ], repositoryFileURL: repositoryFileURL))
					.then(SignalProducer<(), CarthageError>.empty)
			}
	}
}<|MERGE_RESOLUTION|>--- conflicted
+++ resolved
@@ -278,17 +278,10 @@
 	// Thankfully, multiple successive slashes are considered to be the same as one slash.
 	let directoryPath = path.appending("/")
 	return launchGitTask(
-<<<<<<< HEAD
-		// `ls-tree`, because `ls-files` returns no output (for all instances I’ve seen) on bare repos.
-		// flag “-z” enables output separated by the nul character (`\0`).
-		[ "ls-tree", "-z", "--full-name", "--name-only", treeish, path ],
-		repositoryFileURL: repositoryURL
-=======
 			// `ls-tree`, because `ls-files` returns no output (for all instances I’ve seen) on bare repos.
 			// flag “-z” enables output separated by the nul character (`\0`).
 			[ "ls-tree", "-z", "--full-name", "--name-only", treeish, directoryPath ],
 			repositoryFileURL: repositoryURL
->>>>>>> c47beba3
 		)
 		.flatMap(.merge) { (output: String) -> SignalProducer<String, CarthageError> in
 			return SignalProducer(output.lazy.split(separator: "\0").map(String.init))
