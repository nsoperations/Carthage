--- conflicted
+++ resolved
@@ -629,8 +629,6 @@
         swiftVersion: PinnedVersion
         ) -> SignalProducer<URL, CarthageError> {
 
-<<<<<<< HEAD
-=======
         // Helper type
         typealias SourceURLAndDestinationURL = (frameworkSourceURL: URL, frameworkDestinationURL: URL)
 
@@ -659,7 +657,6 @@
             return .success(uniquePairs)
         }
 
->>>>>>> bc12ff88
         return SignalProducer<URL, CarthageError>(value: zipFile)
             .flatMap(.concat, Archive.unarchive(archive:))
             .flatMap(.concat) { directoryURL -> SignalProducer<URL, CarthageError> in
@@ -719,22 +716,6 @@
         }
     }
 
-<<<<<<< HEAD
-    /// Copies the framework at the given URL into the current project's build
-    /// folder.
-    ///
-    /// Sends the URL to the framework after copying.
-    private func copyFrameworkToBuildFolder(_ frameworkURL: URL) -> SignalProducer<URL, CarthageError> {
-        return Frameworks.platformForFramework(frameworkURL)
-            .flatMap(.merge) { platform -> SignalProducer<URL, CarthageError> in
-                let platformFolderURL = self.directoryURL.appendingPathComponent(platform.relativePath, isDirectory: true)
-                return SignalProducer(value: frameworkURL)
-                    .copyFileURLsIntoDirectory(platformFolderURL)
-        }
-    }
-
-=======
->>>>>>> bc12ff88
     /// Copies the DSYM matching the given framework and contained within the
     /// given directory URL to the directory that the framework resides within.
     ///
@@ -761,8 +742,6 @@
             .copyFileURLsIntoDirectory(destinationDirectoryURL)
     }
 
-<<<<<<< HEAD
-=======
     /// Constructs the file:// URL at which a given .framework
     /// will be found. Depends on the location of the current project.
     private func frameworkURLInCarthageBuildFolder(
@@ -786,7 +765,6 @@
             .standardizedFileURL)
     }
     
->>>>>>> bc12ff88
     /// Creates a .version file for all of the provided frameworks.
     private func createVersionFilesForFrameworks(
         _ frameworkURLs: [URL],
