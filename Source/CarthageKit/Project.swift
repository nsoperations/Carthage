--- conflicted
+++ resolved
@@ -567,20 +567,7 @@
 	/// optionally they are limited by the given list of dependency names.
 	///
 	/// Returns a producer-of-producers representing each scheme being built.
-<<<<<<< HEAD
 	public func buildCheckedOutDependenciesWithConfiguration(configuration: String, dependenciesToBuild: [String]? = nil, forPlatforms platforms: Set<Platform>, sdkFilter: SDKFilterCallback = { .Success($0.0) }) -> SignalProducer<BuildSchemeProducer, CarthageError> {
-		return loadResolvedCartfile()
-			.flatMap(.Merge) { resolvedCartfile -> SignalProducer<Dependency<PinnedVersion>, CarthageError> in
-				let dependencies = resolvedCartfile.dependencies
-
-				guard let dependenciesToBuild = dependenciesToBuild where !dependenciesToBuild.isEmpty else {
-					return .init(values: dependencies)
-				}
-
-				return .init(values: dependencies.filter { dependenciesToBuild.contains($0.project.name) })
-			}
-=======
-	public func buildCheckedOutDependenciesWithConfiguration(configuration: String, forPlatforms platforms: Set<Platform>, sdkFilter: SDKFilterCallback = { .Success($0.0) }) -> SignalProducer<BuildSchemeProducer, CarthageError> {
 		let resolver = Resolver(
 			versionsForDependency: versionsForProject,
 			cartfileForDependency: cartfileForDependency,
@@ -591,8 +578,18 @@
 		)
 
 		return loadResolvedCartfile()
-			.flatMap(.Merge) { resolvedCartfile in resolver.resolveDependenciesInResolvedCartfile(resolvedCartfile) }
->>>>>>> c00d081b
+			.flatMap(.Concat) { resolvedCartfile in
+				return resolver
+					.resolveDependenciesInResolvedCartfile(resolvedCartfile)
+					.collect()
+			}
+			.flatMap(.Merge) { dependencies -> SignalProducer<Dependency<PinnedVersion>, CarthageError> in
+				guard let dependenciesToBuild = dependenciesToBuild where !dependenciesToBuild.isEmpty else {
+					return .init(values: dependencies)
+				}
+
+				return .init(values: dependencies.filter { dependenciesToBuild.contains($0.project.name) })
+			}
 			.flatMap(.Concat) { dependency -> SignalProducer<BuildSchemeProducer, CarthageError> in
 				let dependencyPath = self.directoryURL.URLByAppendingPathComponent(dependency.project.relativePath, isDirectory: true).path!
 				if !NSFileManager.defaultManager().fileExistsAtPath(dependencyPath) {
