//
//  Project.swift
//  Carthage
//
//  Created by Alan Rogers on 12/10/2014.
//  Copyright (c) 2014 Carthage. All rights reserved.
//

import Foundation
import Result
import ReactiveCocoa
import Tentacle

/// Carthage's bundle identifier.
public let CarthageKitBundleIdentifier = Bundle(for: Project.self).bundleIdentifier!

/// The fallback dependencies URL to be used in case
/// the intended ~/Library/Caches/org.carthage.CarthageKit cannot
/// be found or created.
private let fallbackDependenciesURL: URL = {
	let homePath: String
	if let homeEnvValue = ProcessInfo.processInfo.environment["HOME"] {
		homePath = (homeEnvValue as NSString).appendingPathComponent(".carthage")
	} else {
		homePath = ("~/.carthage" as NSString).expandingTildeInPath
	}
	return URL(fileURLWithPath: homePath, isDirectory:true)
}()

/// ~/Library/Caches/org.carthage.CarthageKit/
private let CarthageUserCachesURL: URL = {
	let fileManager = FileManager.`default`
	
	let urlResult: Result<URL, NSError> = `try` { (error: NSErrorPointer) -> URL? in
		return try? fileManager.url(for: .cachesDirectory, in: .userDomainMask, appropriateFor: nil, create: true)
	}.flatMap { cachesURL in
		let dependenciesURL = cachesURL.appendingPathComponent(CarthageKitBundleIdentifier, isDirectory: true)
		let dependenciesPath = dependenciesURL.carthage_absoluteString
		
		if fileManager.fileExists(atPath: dependenciesPath, isDirectory:nil) {
			if fileManager.isWritableFile(atPath: dependenciesPath) {
				return Result(value: dependenciesURL)
			} else {
				let error = NSError(domain: CarthageKitBundleIdentifier, code: 0, userInfo: nil)
				return Result(error: error)
			}
		} else {
			return Result(attempt: {
				try fileManager.createDirectory(at: dependenciesURL, withIntermediateDirectories: true, attributes: [NSFilePosixPermissions : 0o755])
				return dependenciesURL
			})
		}
	}

	switch urlResult {
	case let .Success(url):
		_ = try? FileManager.`default`.removeItem(at: fallbackDependenciesURL)
		return url
	case let .Failure(error):
		NSLog("Warning: No Caches directory could be found or created: \(error.localizedDescription). (\(error))")
		return fallbackDependenciesURL
	}
}()

/// The file URL to the directory in which downloaded release binaries will be
/// stored.
///
/// ~/Library/Caches/org.carthage.CarthageKit/binaries/
public let CarthageDependencyAssetsURL: URL = CarthageUserCachesURL.appendingPathComponent("binaries", isDirectory: true)

/// The file URL to the directory in which cloned dependencies will be stored.
///
/// ~/Library/Caches/org.carthage.CarthageKit/dependencies/
public let CarthageDependencyRepositoriesURL: URL = CarthageUserCachesURL.appendingPathComponent("dependencies", isDirectory: true)

/// The relative path to a project's Cartfile.
public let CarthageProjectCartfilePath = "Cartfile"

/// The relative path to a project's Cartfile.private.
public let CarthageProjectPrivateCartfilePath = "Cartfile.private"

/// The relative path to a project's Cartfile.resolved.
public let CarthageProjectResolvedCartfilePath = "Cartfile.resolved"

/// The text that needs to exist in a GitHub Release asset's name, for it to be
/// tried as a binary framework.
public let CarthageProjectBinaryAssetPattern = ".framework"

/// MIME types allowed for GitHub Release assets, for them to be considered as
/// binary frameworks.
public let CarthageProjectBinaryAssetContentTypes = [
	"application/zip"
]

/// Describes an event occurring to or with a project.
public enum ProjectEvent {
	/// The project is beginning to clone.
	case cloning(ProjectIdentifier)

	/// The project is beginning a fetch.
	case fetching(ProjectIdentifier)
	
	/// The project is being checked out to the specified revision.
	case checkingOut(ProjectIdentifier, String)

	/// Any available binaries for the specified release of the project are
	/// being downloaded. This may still be followed by `CheckingOut` event if
	/// there weren't any viable binaries after all.
	case downloadingBinaries(ProjectIdentifier, String)

	/// Downloading any available binaries of the project is being skipped,
	/// because of a GitHub API request failure which is due to authentication
	/// or rate-limiting.
	case skippedDownloadingBinaries(ProjectIdentifier, String)

	/// Building the project is being skipped, since the project is not sharing
	/// any framework schemes.
<<<<<<< HEAD
	case SkippedBuilding(ProjectIdentifier, String)
	
	/// Building the project is being skipped because it is cached.
	case SkippedBuildingCached(ProjectIdentifier)
=======
	case skippedBuilding(ProjectIdentifier, String)
>>>>>>> 72c66dd6
}

/// Represents a project that is using Carthage.
public final class Project {
	/// File URL to the root directory of the project.
	public let directoryURL: URL

	/// The file URL to the project's Cartfile.
	public var cartfileURL: URL {
		return directoryURL.appendingPathComponent(CarthageProjectCartfilePath, isDirectory: false)
	}

	/// The file URL to the project's Cartfile.resolved.
	public var resolvedCartfileURL: URL {
		return directoryURL.appendingPathComponent(CarthageProjectResolvedCartfilePath, isDirectory: false)
	}

	/// Whether to prefer HTTPS for cloning (vs. SSH).
	public var preferHTTPS = true

	/// Whether to use submodules for dependencies, or just check out their
	/// working directories.
	public var useSubmodules = false

	/// Whether to download binaries for dependencies, or just check out their
	/// repositories.
	public var useBinaries = false
	
	/// Sends each event that occurs to a project underneath the receiver (or
	/// the receiver itself).
	public let projectEvents: Signal<ProjectEvent, NoError>
	private let _projectEventsObserver: Signal<ProjectEvent, NoError>.Observer

	public init(directoryURL: URL) {
		precondition(directoryURL.isFileURL)

		let (signal, observer) = Signal<ProjectEvent, NoError>.pipe()
		projectEvents = signal
		_projectEventsObserver = observer

		self.directoryURL = directoryURL
	}

	deinit {
		_projectEventsObserver.sendCompleted()
	}

	private typealias CachedVersions = [ProjectIdentifier: [PinnedVersion]]

	/// Caches versions to avoid expensive lookups, and unnecessary
	/// fetching/cloning.
	private var cachedVersions: CachedVersions = [:]
	private let cachedVersionsQueue = ProducerQueue(name: "org.carthage.CarthageKit.Project.cachedVersionsQueue")

	/// Attempts to load Cartfile or Cartfile.private from the given directory,
	/// merging their dependencies.
	public func loadCombinedCartfile() -> SignalProducer<Cartfile, CarthageError> {
		let cartfileURL = directoryURL.appendingPathComponent(CarthageProjectCartfilePath, isDirectory: false)
		let privateCartfileURL = directoryURL.appendingPathComponent(CarthageProjectPrivateCartfilePath, isDirectory: false)

		func isNoSuchFileError(error: CarthageError) -> Bool {
			switch error {
			case let .readFailed(_, underlyingError):
				if let underlyingError = underlyingError {
					return underlyingError.domain == NSCocoaErrorDomain && underlyingError.code == NSFileReadNoSuchFileError
				} else {
					return false
				}

			default:
				return false
			}
		}
		
		let cartfile = SignalProducer.attempt {
				return Cartfile.from(file: cartfileURL)
			}
			.flatMapError { error -> SignalProducer<Cartfile, CarthageError> in
				if isNoSuchFileError(error) && FileManager.`default`.fileExists(atPath: privateCartfileURL.carthage_path) {
					return SignalProducer(value: Cartfile())
				}

				return SignalProducer(error: error)
			}

		let privateCartfile = SignalProducer.attempt {
				return Cartfile.from(file: privateCartfileURL)
			}
			.flatMapError { error -> SignalProducer<Cartfile, CarthageError> in
				if isNoSuchFileError(error) {
					return SignalProducer(value: Cartfile())
				}

				return SignalProducer(error: error)
			}

		return SignalProducer.zip(cartfile, privateCartfile)
			.attemptMap { cartfile, privateCartfile -> Result<Cartfile, CarthageError> in
				var cartfile = cartfile

				let duplicateDeps = duplicateProjectsIn(cartfile, privateCartfile).map { DuplicateDependency(project: $0, locations: ["\(CarthageProjectCartfilePath)", "\(CarthageProjectPrivateCartfilePath)"]) }

				if duplicateDeps.isEmpty {
					cartfile.append(privateCartfile)
					return .success(cartfile)
				}

				return .failure(.duplicateDependencies(duplicateDeps))
			}
	}

	/// Reads the project's Cartfile.resolved.
	public func loadResolvedCartfile() -> SignalProducer<ResolvedCartfile, CarthageError> {
		return SignalProducer.attempt {
			do {
				let resolvedCartfileContents = try String(contentsOf: self.resolvedCartfileURL, encoding: .utf8)
				return ResolvedCartfile.from(string: resolvedCartfileContents)
			} catch let error as NSError {
				return .failure(.readFailed(self.resolvedCartfileURL, error))
			}
		}
	}

	/// Writes the given Cartfile.resolved out to the project's directory.
	public func writeResolvedCartfile(resolvedCartfile: ResolvedCartfile) -> Result<(), CarthageError> {
		do {
			try resolvedCartfile.description.write(to: resolvedCartfileURL, atomically: true, encoding: .utf8)
			return .success(())
		} catch let error as NSError {
			return .failure(.writeFailed(resolvedCartfileURL, error))
		}
	}

	/// Produces the sub dependencies of the given dependency
	func dependencyProjects(for dependency: Dependency<PinnedVersion>) -> SignalProducer<Set<ProjectIdentifier>, CarthageError> {
		return self.dependencies(for: dependency)
			.map { $0.project }
			.collect()
			.map { Set($0) }
			.concat(value: Set())
			.take(first: 1)
	}

	private let gitOperationQueue = ProducerQueue(name: "org.carthage.CarthageKit.Project.gitOperationQueue")

	/// Clones the given dependency to the global repositories folder, or fetches
	/// inside it if it has already been cloned.
	///
	/// Returns a signal which will send the URL to the repository's folder on
	/// disk once cloning or fetching has completed.
	private func cloneOrFetchDependency(project: ProjectIdentifier, commitish: String? = nil) -> SignalProducer<URL, CarthageError> {
		return cloneOrFetchProject(project, preferHTTPS: self.preferHTTPS, commitish: commitish)
			.on(next: { event, _ in
				if let event = event {
					self._projectEventsObserver.send(value: event)
				}
			})
			.map { _, url in url }
			.take(last: 1)
			.startOnQueue(gitOperationQueue)
	}

	/// Sends all versions available for the given project.
	///
	/// This will automatically clone or fetch the project's repository as
	/// necessary.
	private func versions(for project: ProjectIdentifier) -> SignalProducer<PinnedVersion, CarthageError> {
		let fetchVersions = cloneOrFetchDependency(project)
			.flatMap(.merge) { repositoryURL in listTags(repositoryURL) }
			.map { PinnedVersion($0) }
			.collect()
			.on(next: { newVersions in
				self.cachedVersions[project] = newVersions
			})
			.flatMap(.concat) { versions in SignalProducer<PinnedVersion, CarthageError>(versions) }

		return SignalProducer.attempt {
				return .success(self.cachedVersions)
			}
			.flatMap(.merge) { versionsByProject -> SignalProducer<PinnedVersion, CarthageError> in
				if let versions = versionsByProject[project] {
					return SignalProducer(versions)
				} else {
					return fetchVersions
				}
			}
			.startOnQueue(cachedVersionsQueue)
			.collect()
			.flatMap(.concat) { versions -> SignalProducer<PinnedVersion, CarthageError> in
				if versions.isEmpty {
					return SignalProducer(error: .taggedVersionNotFound(project))
				}
				
				return SignalProducer(versions)
			}
	}
	
	/// Loads the dependencies for the given dependency, at the given version.
	private func dependencies(for dependency: Dependency<PinnedVersion>) -> SignalProducer<Dependency<VersionSpecifier>, CarthageError> {
		let revision = dependency.version.commitish
		return self.cloneOrFetchDependency(dependency.project, commitish: revision)
			.flatMap(.concat) { repositoryURL in
				return contentsOfFileInRepository(repositoryURL, CarthageProjectCartfilePath, revision: revision)
			}
			.flatMapError { _ in .empty }
			.attemptMap(Cartfile.from(string:))
			.flatMap(.concat) { cartfile -> SignalProducer<Dependency<VersionSpecifier>, CarthageError> in
				return SignalProducer(cartfile.dependencies)
			}
	}

	/// Attempts to resolve a Git reference to a version.
	private func resolvedGitReference(project: ProjectIdentifier, reference: String) -> SignalProducer<PinnedVersion, CarthageError> {
		let repositoryURL = repositoryFileURLForProject(project)
		return cloneOrFetchDependency(project, commitish: reference)
			.flatMap(.concat) { _ in
				return resolveTagInRepository(repositoryURL, reference)
					.map { _ in
						// If the reference is an exact tag, resolves it to the tag.
						return PinnedVersion(reference)
					}
					.flatMapError { _ in
						return resolveReferenceInRepository(repositoryURL, reference)
							.map(PinnedVersion.init)
					}
			}
	}

	/// Attempts to determine the latest satisfiable version of the project's
	/// Carthage dependencies.
	///
	/// This will fetch dependency repositories as necessary, but will not check
	/// them out into the project's working directory.
	public func updatedResolvedCartfile(dependenciesToUpdate: [String]? = nil) -> SignalProducer<ResolvedCartfile, CarthageError> {
		let resolver = Resolver(versionsForDependency: versions(for:), dependenciesForDependency: dependencies(for:), resolvedGitReference: resolvedGitReference)

		let resolvedCartfile: SignalProducer<ResolvedCartfile?, CarthageError> = loadResolvedCartfile()
			.map(Optional.init)
			.flatMapError { _ in .init(value: nil) }

		return SignalProducer
			.zip(loadCombinedCartfile(), resolvedCartfile)
			.flatMap(.merge) { cartfile, resolvedCartfile in
				return resolver.resolve(
					dependencies: cartfile.dependencies,
					lastResolved: resolvedCartfile?.versions,
					dependenciesToUpdate: dependenciesToUpdate
				)
			}
			.collect()
			.map(Set.init)
			.map(ResolvedCartfile.init)
	}
	
	/// Attempts to determine which of the project's Carthage
	/// dependencies are out of date.
	///
	/// This will fetch dependency repositories as necessary, but will not check
	/// them out into the project's working directory.
	public func outdatedDependencies(includeNestedDependencies: Bool) -> SignalProducer<[(Dependency<PinnedVersion>, Dependency<PinnedVersion>)], CarthageError> {
		typealias PinnedDependency = Dependency<PinnedVersion>
		typealias OutdatedDependency = (PinnedDependency, PinnedDependency)

		let currentDependencies = loadResolvedCartfile()
			.map { $0.dependencies }
		let updatedDependencies = updatedResolvedCartfile()
			.map { $0.dependencies }
		let outdatedDependencies = SignalProducer.combineLatest(currentDependencies, updatedDependencies)
			.map { (currentDependencies, updatedDependencies) -> [OutdatedDependency] in
				var currentDependenciesDictionary = [ProjectIdentifier: PinnedDependency]()
				for dependency in currentDependencies {
					currentDependenciesDictionary[dependency.project] = dependency
				}

				return updatedDependencies.flatMap { updated -> OutdatedDependency? in
					if let resolved = currentDependenciesDictionary[updated.project] where resolved.version != updated.version {
						return (resolved, updated)
					} else {
						return nil
					}
				}
			}

		if includeNestedDependencies {
			return outdatedDependencies
		}

		let explicitDependencyProjects = loadCombinedCartfile()
			.map { $0.dependencies.map { $0.project } }

		return SignalProducer.combineLatest(outdatedDependencies, explicitDependencyProjects)
			.map { (oudatedDependencies, explicitDependencyProjects) -> [OutdatedDependency] in
				return oudatedDependencies.filter { resolved, updated in
					return explicitDependencyProjects.contains(resolved.project)
				}
		}
	}

	/// Updates the dependencies of the project to the latest version. The
	/// changes will be reflected in Cartfile.resolved, and also in the working
	/// directory checkouts if the given parameter is true.
	public func updateDependencies(shouldCheckout shouldCheckout: Bool = true, dependenciesToUpdate: [String]? = nil) -> SignalProducer<(), CarthageError> {
		return updatedResolvedCartfile(dependenciesToUpdate)
			.attemptMap { resolvedCartfile -> Result<(), CarthageError> in
				return self.writeResolvedCartfile(resolvedCartfile)
			}
			.then(shouldCheckout ? checkoutResolvedDependencies(dependenciesToUpdate) : .empty)
	}

	/// Installs binaries and debug symbols for the given project, if available.
	///
	/// Sends a boolean indicating whether binaries were installed.
	private func installBinariesForProject(project: ProjectIdentifier, atRevision revision: String) -> SignalProducer<Bool, CarthageError> {
		return SignalProducer.attempt {
				return .success(self.useBinaries)
			}
			.flatMap(.merge) { useBinaries -> SignalProducer<Bool, CarthageError> in
				if !useBinaries {
					return SignalProducer(value: false)
				}

				let checkoutDirectoryURL = self.directoryURL.appendingPathComponent(project.relativePath, isDirectory: true)

				switch project {
				case let .gitHub(repository):
					let client = Client(repository: repository)
					return self.downloadMatchingBinariesForProject(project, atRevision: revision, fromRepository: repository, client: client)
						.flatMapError { error -> SignalProducer<URL, CarthageError> in
							if !client.isAuthenticated {
								return SignalProducer(error: error)
							}
							return self.downloadMatchingBinariesForProject(project, atRevision: revision, fromRepository: repository, client: Client(repository: repository, isAuthenticated: false))
						}
						.flatMap(.concat, transform: unzip(archive:))
						.flatMap(.concat) { directoryURL in
							return frameworksInDirectory(directoryURL)
								.flatMap(.merge, transform: self.copyFrameworkToBuildFolder)
								.flatMap(.merge) { frameworkURL in
									return self.copyDSYMToBuildFolderForFramework(frameworkURL, fromDirectoryURL: directoryURL)
										.then(self.copyBCSymbolMapsToBuildFolderForFramework(frameworkURL, fromDirectoryURL: directoryURL))
								}
								.on(completed: {
									_ = try? FileManager.`default`.trashItem(at: checkoutDirectoryURL, resultingItemURL: nil)
								})
								.then(SignalProducer(value: directoryURL))
						}
						.attemptMap { (temporaryDirectoryURL: URL) -> Result<Bool, CarthageError> in
							do {
								try FileManager.`default`.removeItem(at: temporaryDirectoryURL)
								return .success(true)
							} catch let error as NSError {
								return .failure(.writeFailed(temporaryDirectoryURL, error))
							}
						}
						.concat(value: false)
						.take(first: 1)

				case .git:
					return SignalProducer(value: false)
				}
			}
	}

	/// Downloads any binaries and debug symbols that may be able to be used 
	/// instead of a repository checkout.
	///
	/// Sends the URL to each downloaded zip, after it has been moved to a
	/// less temporary location.
	private func downloadMatchingBinariesForProject(project: ProjectIdentifier, atRevision revision: String, fromRepository repository: Repository, client: Client) -> SignalProducer<URL, CarthageError> {
		return client.release(forTag: revision, in: repository)
			.map { _, release in release }
			.filter { release in
				return !release.isDraft && !release.assets.isEmpty
			}
			.flatMapError { error -> SignalProducer<Release, CarthageError> in
				switch error {
				case .DoesNotExist:
					return .empty
					
				case let .APIError(_, _, error):
					// Log the GitHub API request failure, not to error out,
					// because that should not be fatal error.
					self._projectEventsObserver.send(value: .skippedDownloadingBinaries(project, error.message))
					return .empty

				default:
					return SignalProducer(error: .gitHubAPIRequestFailed(error))
				}
			}
			.on(next: { release in
				self._projectEventsObserver.send(value: .downloadingBinaries(project, release.nameWithFallback))
			})
			.flatMap(.concat) { release -> SignalProducer<URL, CarthageError> in
				return SignalProducer<Release.Asset, CarthageError>(release.assets)
					.filter { asset in
						if asset.name.range(of: CarthageProjectBinaryAssetPattern) == nil {
							return false
						}
						return CarthageProjectBinaryAssetContentTypes.contains(asset.contentType)
					}
					.flatMap(.concat) { asset -> SignalProducer<URL, CarthageError> in
						let fileURL = fileURLToCachedBinary(project, release, asset)

						if FileManager.`default`.fileExists(atPath: fileURL.carthage_path) {
							return SignalProducer(value: fileURL)
						} else {
							return client.download(asset: asset)
								.mapError(CarthageError.gitHubAPIRequestFailed)
								.flatMap(.concat) { downloadURL in cacheDownloadedBinary(downloadURL, toURL: fileURL) }
						}
					}
			}
	}

	/// Copies the framework at the given URL into the current project's build
	/// folder.
	///
	/// Sends the URL to the framework after copying.
	private func copyFrameworkToBuildFolder(frameworkURL: URL) -> SignalProducer<URL, CarthageError> {
		return platformForFramework(frameworkURL)
			.flatMap(.merge) { platform -> SignalProducer<URL, CarthageError> in
				let platformFolderURL = self.directoryURL.appendingPathComponent(platform.relativePath, isDirectory: true)
				return SignalProducer(value: frameworkURL)
					.copyFileURLsIntoDirectory(platformFolderURL)
			}
	}

	/// Copies the DSYM matching the given framework and contained within the
	/// given directory URL to the directory that the framework resides within.
	///
	/// If no dSYM is found for the given framework, completes with no values.
	///
	/// Sends the URL of the dSYM after copying.
	public func copyDSYMToBuildFolderForFramework(frameworkURL: URL, fromDirectoryURL directoryURL: URL) -> SignalProducer<URL, CarthageError> {
		let destinationDirectoryURL = frameworkURL.deletingLastPathComponent()
		return dSYMForFramework(frameworkURL, inDirectoryURL:directoryURL)
			.copyFileURLsIntoDirectory(destinationDirectoryURL)
	}
	
	/// Copies any *.bcsymbolmap files matching the given framework and contained
	/// within the given directory URL to the directory that the framework
	/// resides within.
	///
	/// If no bcsymbolmap files are found for the given framework, completes with
	/// no values.
	///
	/// Sends the URLs of the bcsymbolmap files after copying.
	public func copyBCSymbolMapsToBuildFolderForFramework(frameworkURL: URL, fromDirectoryURL directoryURL: URL) -> SignalProducer<URL, CarthageError> {
		let destinationDirectoryURL = frameworkURL.deletingLastPathComponent()
		return BCSymbolMapsForFramework(frameworkURL, inDirectoryURL: directoryURL)
			.copyFileURLsIntoDirectory(destinationDirectoryURL)
	}

	/// Checks out the given dependency into its intended working directory,
	/// cloning it first if need be.
	private func checkoutOrCloneDependency(dependency: Dependency<PinnedVersion>, submodulesByPath: [String: Submodule]) -> SignalProducer<(), CarthageError> {
		let project = dependency.project
		let revision = dependency.version.commitish
		return cloneOrFetchDependency(project, commitish: revision)
			.flatMap(.merge) { repositoryURL -> SignalProducer<(), CarthageError> in
				let workingDirectoryURL = self.directoryURL.appendingPathComponent(project.relativePath, isDirectory: true)
				var submodule: Submodule?
				
				if var foundSubmodule = submodulesByPath[project.relativePath] {
					foundSubmodule.url = repositoryURLForProject(project, preferHTTPS: self.preferHTTPS)
					foundSubmodule.sha = revision
					submodule = foundSubmodule
				} else if self.useSubmodules {
					submodule = Submodule(name: project.relativePath, path: project.relativePath, url: repositoryURLForProject(project, preferHTTPS: self.preferHTTPS), sha: revision)
				}
				
				if let submodule = submodule {
					return addSubmoduleToRepository(self.directoryURL, submodule, GitURL(repositoryURL.carthage_path))
						.startOnQueue(self.gitOperationQueue)
				} else {
					return checkoutRepositoryToDirectory(repositoryURL, workingDirectoryURL, revision: revision)
						.then(self.dependencyProjects(for: dependency))
						.flatMap(.merge) { dependencies in
							return self.symlinkCheckoutPathsForDependencyProject(dependency.project, subDependencies: dependencies, rootDirectoryURL: self.directoryURL)
						}
				}
			}
			.on(started: {
				self._projectEventsObserver.send(value: .checkingOut(project, revision))
			})
	}
	
	public func buildOrderForResolvedCartfile(cartfile: ResolvedCartfile, dependenciesToInclude: [String]? = nil) -> SignalProducer<Dependency<PinnedVersion>, CarthageError> {
		typealias DependencyGraph = [ProjectIdentifier: Set<ProjectIdentifier>]
		// A resolved cartfile already has all the recursive dependencies. All we need to do is sort
		// out the relationships between them. Loading the cartfile will each will give us its
		// dependencies. Building a recursive lookup table with this information will let us sort
		// dependencies before the projects that depend on them.
		return SignalProducer<Dependency<PinnedVersion>, CarthageError>(cartfile.dependencies)
			.flatMap(.merge) { (dependency: Dependency<PinnedVersion>) -> SignalProducer<DependencyGraph, CarthageError> in
				return self.dependencyProjects(for: dependency)
					.map { dependencies in
						[dependency.project: dependencies]
					}
			}
			.reduce([:]) { (working: DependencyGraph, next: DependencyGraph) in
				var result = working
				next.forEach { result.updateValue($1, forKey: $0) }
				return result
			}
			.flatMap(.latest) { (graph: DependencyGraph) -> SignalProducer<Dependency<PinnedVersion>, CarthageError> in
				let projectsToInclude = Set(graph
					.map { project, _ in project }
					.filter { project in dependenciesToInclude?.contains(project.name) ?? false })

				guard let sortedProjects = topologicalSort(graph, nodes: projectsToInclude) else {
					return SignalProducer(error: .dependencyCycle(graph))
				}

				let sortedDependencies = cartfile.dependencies
					.filter { dependency in sortedProjects.contains(dependency.project) }
					.sort { left, right in sortedProjects.index(of: left.project) < sortedProjects.index(of: right.project) }

				return SignalProducer(sortedDependencies)
			}
	}

	/// Checks out the dependencies listed in the project's Cartfile.resolved,
	/// optionally they are limited by the given list of dependency names.
	public func checkoutResolvedDependencies(dependenciesToCheckout: [String]? = nil) -> SignalProducer<(), CarthageError> {
		/// Determine whether the repository currently holds any submodules (if
		/// it even is a repository).
		let submodulesSignal = submodulesInRepository(self.directoryURL)
			.reduce([:]) { (submodulesByPath: [String: Submodule], submodule) in
				var submodulesByPath = submodulesByPath
				submodulesByPath[submodule.path] = submodule
				return submodulesByPath
			}
		
		return loadResolvedCartfile()
			.flatMap(.merge) { resolvedCartfile in
				return self
					.buildOrderForResolvedCartfile(resolvedCartfile, dependenciesToInclude: dependenciesToCheckout)
					.collect()
			}
			.zip(with: submodulesSignal)
			.flatMap(.merge) { dependencies, submodulesByPath -> SignalProducer<(), CarthageError> in
				return SignalProducer<Dependency<PinnedVersion>, CarthageError>(dependencies)
					.flatMap(.concat) { dependency -> SignalProducer<(), CarthageError> in
						let project = dependency.project

						let submoduleFound = submodulesByPath[project.relativePath] != nil
						let checkoutOrCloneDependency = self.checkoutOrCloneDependency(dependency, submodulesByPath: submodulesByPath)

						// Disable binary downloads for the dependency if that
						// is already checked out as a submodule.
						if submoduleFound {
							return checkoutOrCloneDependency
						}

						return self.installBinariesForProject(project, atRevision: dependency.version.commitish)
							.flatMap(.merge) { installed -> SignalProducer<(), CarthageError> in
								if installed {
									return .empty
								} else {
									return checkoutOrCloneDependency
								}
							}
					}
			}
			.then(.empty)
	}

	/// Creates symlink between the dependency checkouts and the root checkouts
	private func symlinkCheckoutPathsForDependencyProject(dependency: ProjectIdentifier, subDependencies: Set<ProjectIdentifier>, rootDirectoryURL: URL) -> SignalProducer<(), CarthageError> {
		let rootCheckoutsURL = rootDirectoryURL.appendingPathComponent(CarthageProjectCheckoutsPath, isDirectory: true).resolvingSymlinksInPath()
		let rawDependencyURL = rootDirectoryURL.appendingPathComponent(dependency.relativePath, isDirectory: true)
		let dependencyURL = rawDependencyURL.resolvingSymlinksInPath()
		let dependencyCheckoutsURL = dependencyURL.appendingPathComponent(CarthageProjectCheckoutsPath, isDirectory: true).resolvingSymlinksInPath()
		let subDependencyNames = subDependencies.map { $0.name }
		let fileManager = FileManager.`default`

		let symlinksProducer = SignalProducer(subDependencyNames)
			.filter { name in
				let checkoutURL = rootCheckoutsURL.appendingPathComponent(name)
				do {
					return try checkoutURL.resourceValues(forKeys: [ .isDirectoryKey ]).isDirectory ?? false
				} catch {
					return false
				}
			}
			.attemptMap { name -> Result<(), CarthageError> in
				let dependencyCheckoutURL = dependencyCheckoutsURL.appendingPathComponent(name)
				let subdirectoryPath = (CarthageProjectCheckoutsPath as NSString).appendingPathComponent(name)
				let linkDestinationPath = relativeLinkDestinationForDependencyProject(dependency, subdirectory: subdirectoryPath)
				do {
					try fileManager.createSymbolicLink(atPath: dependencyCheckoutURL.carthage_path, withDestinationPath: linkDestinationPath)
				} catch let error as NSError {
					if !(error.domain == NSCocoaErrorDomain && error.code == NSFileWriteFileExistsError) {
						return .failure(.writeFailed(dependencyCheckoutURL, error))
					}
				}
				return .success()
		}


		return SignalProducer<(), CarthageError>
			.attempt {
				do {
					try fileManager.createDirectory(at: dependencyCheckoutsURL, withIntermediateDirectories: true)
				} catch let error as NSError {
					if !(error.domain == NSCocoaErrorDomain && error.code == NSFileWriteFileExistsError) {
						return .failure(.writeFailed(dependencyCheckoutsURL, error))
					}
				}
				return .success()
			}
			.then(symlinksProducer)
	}

	/// Attempts to build each Carthage dependency that has been checked out,
	/// optionally they are limited by the given list of dependency names.
	/// Cached dependencies whose dependency trees are also cached will not
	/// be rebuilt unless otherwise specified via build options.
	///
	/// Returns a producer-of-producers representing each scheme being built.
	public func buildCheckedOutDependenciesWithOptions(options: BuildOptions, dependenciesToBuild: [String]? = nil, sdkFilter: SDKFilterCallback = { .success($0.0) }) -> SignalProducer<BuildSchemeProducer, CarthageError> {
		return loadResolvedCartfile()
<<<<<<< HEAD
			.flatMap(.Merge) { resolvedCartfile -> SignalProducer<Dependency<PinnedVersion>, CarthageError> in
=======
			.flatMap(.merge) { resolvedCartfile in
>>>>>>> 72c66dd6
				return self.buildOrderForResolvedCartfile(resolvedCartfile, dependenciesToInclude: dependenciesToBuild)
					.flatMap(.Concat) { dependency -> SignalProducer<(Dependency<PinnedVersion>, Set<ProjectIdentifier>), CarthageError> in
						self.cartfileForDependency(dependency)
							.map { cartfile in Set(cartfile.dependencies.map { $0.project }) }
							.concat(value: [])
							.take(1)
							.map { dependencies in (dependency, dependencies) }
					}
					.reduce([]) { (includedDependencies, nextGroup) -> [Dependency<PinnedVersion>] in
						let (nextDependency, dependencies) = nextGroup
						if options.cacheBuilds && self.shouldSkipBuildForDependency(nextDependency, dependencies: dependencies, dependenciesToBeBuilt: includedDependencies, platforms: options.platforms) {
							return includedDependencies
						}
						return includedDependencies + [nextDependency]
					}
					.flatMap(.Concat) { dependencies -> SignalProducer<Dependency<PinnedVersion>, CarthageError> in
						SignalProducer<Dependency<PinnedVersion>, CarthageError>(values: dependencies)
					}
			}
			.flatMap(.concat) { dependency -> SignalProducer<BuildSchemeProducer, CarthageError> in
				let dependencyPath = self.directoryURL.appendingPathComponent(dependency.project.relativePath, isDirectory: true).carthage_path
				if !FileManager.`default`.fileExists(atPath: dependencyPath) {
					return .empty
				}
				
				return buildDependencyProject(dependency, self.directoryURL, withOptions: options, sdkFilter: sdkFilter)
					.flatMapError { error in
						switch error {
						case .noSharedFrameworkSchemes:
							// Log that building the dependency is being skipped,
							// not to error out with `.noSharedFrameworkSchemes`
							// to continue building other dependencies.
							self._projectEventsObserver.send(value: .skippedBuilding(dependency.project, error.description))
							return .empty

						default:
							return SignalProducer(error: error)
						}
					}
			}
	}
	
	/// Checks the version files for the dependency and each of the dependencies
	/// listed in its Cartfile.
	///
	/// Returns true if the dependency does not need to be rebuilt.
	private func shouldSkipBuildForDependency(dependency: Dependency<PinnedVersion>, dependencies: Set<ProjectIdentifier>, dependenciesToBeBuilt: [Dependency<PinnedVersion>], platforms: Set<Platform>) -> Bool {
		let projectsToBeBuilt = Set(dependenciesToBeBuilt.map { $0.project })
		guard dependencies.intersect(projectsToBeBuilt).isEmpty else {
			return false
		}
		let versionFilesMatch = versionFileMatchesDependency(dependency, forPlatforms: platforms, rootDirectoryURL: self.directoryURL)
		if versionFilesMatch {
			self._projectEventsObserver.sendNext(.SkippedBuildingCached(dependency.project))
		}
		return versionFilesMatch
	}
}

/// Constructs a file URL to where the binary corresponding to the given
/// arguments should live.
private func fileURLToCachedBinary(project: ProjectIdentifier, _ release: Release, _ asset: Release.Asset) -> URL {
	// ~/Library/Caches/org.carthage.CarthageKit/binaries/ReactiveCocoa/v2.3.1/1234-ReactiveCocoa.framework.zip
	return CarthageDependencyAssetsURL.appendingPathComponent("\(project.name)/\(release.tag)/\(asset.ID)-\(asset.name)", isDirectory: false)
}

/// Caches the downloaded binary at the given URL, moving it to the other URL
/// given.
///
/// Sends the final file URL upon .success.
private func cacheDownloadedBinary(downloadURL: URL, toURL cachedURL: URL) -> SignalProducer<URL, CarthageError> {
	return SignalProducer(value: cachedURL)
		.attempt { fileURL in
			let parentDirectoryURL = fileURL.deletingLastPathComponent()
			do {
				try FileManager.`default`.createDirectory(at: parentDirectoryURL, withIntermediateDirectories: true)
				return .success(())
			} catch let error as NSError {
				return .failure(.writeFailed(parentDirectoryURL, error))
			}
		}
		.attempt { newDownloadURL in
			// Tries `rename()` system call at first.
			let result = downloadURL.withUnsafeFileSystemRepresentation { old in
				newDownloadURL.withUnsafeFileSystemRepresentation { new in
					rename(old!, new!)
				}
			}
			if result == 0 {
				return .success(())
			}

			if errno != EXDEV {
				return .failure(.taskError(.posixError(errno)))
			}

			// If the “Cross-device link” error occurred, then falls back to
			// `FileManager.moveItem(at:to:)`.
			//
			// See https://github.com/Carthage/Carthage/issues/706 and
			// https://github.com/Carthage/Carthage/issues/711.
			do {
				try FileManager.`default`.moveItem(at: downloadURL, to: newDownloadURL)
				return .success(())
			} catch let error as NSError {
				return .failure(.writeFailed(newDownloadURL, error))
			}
		}
}

/// Sends the URL to each file found in the given directory conforming to the
/// given type identifier. If no type identifier is provided, all files are sent.
private func filesInDirectory(directoryURL: URL, _ typeIdentifier: String? = nil) -> SignalProducer<URL, CarthageError> {
	let producer = FileManager.`default`.carthage_enumerator(at: directoryURL, includingPropertiesForKeys: [ .typeIdentifierKey ], options: [ .skipsHiddenFiles, .skipsPackageDescendants ], catchErrors: true)
		.map { enumerator, url in url }
	if let typeIdentifier = typeIdentifier {
		return producer
			.filter { url in
				return url.typeIdentifier
					.analysis(ifSuccess: { identifier in
						return UTTypeConformsTo(identifier as CFString, typeIdentifier as CFString)
					}, ifFailure: { _ in false })
			}
	} else {
		return producer
	}
}

/// Sends the platform specified in the given Info.plist.
private func platformForFramework(frameworkURL: URL) -> SignalProducer<Platform, CarthageError> {
	return SignalProducer(value: frameworkURL)
		// Neither DTPlatformName nor CFBundleSupportedPlatforms can not be used
		// because Xcode 6 and below do not include either in macOS frameworks.
		.attemptMap { url -> Result<String, CarthageError> in
			let bundle = Bundle(url: url)

			func readFailed(message: String) -> CarthageError {
				let error = Result<(), NSError>.error(message)
				return .readFailed(frameworkURL, error)
			}

			guard let sdkName = bundle?.object(forInfoDictionaryKey: "DTSDKName") else {
				return .failure(readFailed("the DTSDKName key in its plist file is missing"))
			}

			if let sdkName = sdkName as? String {
				return .success(sdkName)
			} else {
				return .failure(readFailed("the value for the DTSDKName key in its plist file is not a string"))
			}
		}
		// Thus, the SDK name must be trimmed to match the platform name, e.g.
		// macosx10.10 -> macosx
		.map { sdkName in sdkName.trimmingCharacters(in: CharacterSet.letters.inverted) }
		.attemptMap { platform in SDK.from(string: platform).map { $0.platform } }
}

/// Sends the URL to each framework bundle found in the given directory.
private func frameworksInDirectory(directoryURL: URL) -> SignalProducer<URL, CarthageError> {
	return filesInDirectory(directoryURL, kUTTypeFramework as String)
		.filter { url in
			// Skip nested frameworks
			let frameworksInURL = url.carthage_pathComponents.filter { pathComponent in
				return (pathComponent as NSString).pathExtension == "framework"
			}
			return frameworksInURL.count == 1
		}
}

/// Sends the URL to each dSYM found in the given directory
private func dSYMsInDirectory(directoryURL: URL) -> SignalProducer<URL, CarthageError> {
	return filesInDirectory(directoryURL, "com.apple.xcode.dsym")
}

/// Sends the URL of the dSYM whose UUIDs match those of the given framework, or
/// errors if there was an error parsing a dSYM contained within the directory.
private func dSYMForFramework(frameworkURL: URL, inDirectoryURL directoryURL: URL) -> SignalProducer<URL, CarthageError> {
	return UUIDsForFramework(frameworkURL)
		.flatMap(.concat) { frameworkUUIDs in
			return dSYMsInDirectory(directoryURL)
				.flatMap(.merge) { dSYMURL in
					return UUIDsForDSYM(dSYMURL)
						.filter { dSYMUUIDs in
							return dSYMUUIDs == frameworkUUIDs
						}
						.map { _ in dSYMURL }
				}
		}
		.take(first: 1)
}

/// Sends the URL to each bcsymbolmap found in the given directory.
private func BCSymbolMapsInDirectory(directoryURL: URL) -> SignalProducer<URL, CarthageError> {
	return filesInDirectory(directoryURL)
		.filter { url in url.pathExtension == "bcsymbolmap" }
}

/// Sends the URLs of the bcsymbolmap files that match the given framework and are
/// located somewhere within the given directory.
private func BCSymbolMapsForFramework(frameworkURL: URL, inDirectoryURL directoryURL: URL) -> SignalProducer<URL, CarthageError> {
	return UUIDsForFramework(frameworkURL)
		.flatMap(.merge) { uuids -> SignalProducer<URL, CarthageError> in
			if uuids.isEmpty {
				return .empty
			}
			func filterUUIDs(signal: Signal<URL, CarthageError>) -> Signal<URL, CarthageError> {
				var remainingUUIDs = uuids
				let count = remainingUUIDs.count
				return signal
					.filter { fileURL in
						let basename = fileURL.deletingPathExtension().carthage_lastPathComponent
						if let fileUUID = UUID(uuidString: basename) {
							return remainingUUIDs.remove(fileUUID) != nil
						} else {
							return false
						}
					}
					.take(first: count)
			}
			return BCSymbolMapsInDirectory(directoryURL)
				.lift(filterUUIDs)
	}
}

/// Returns the file URL at which the given project's repository will be
/// located.
private func repositoryFileURLForProject(project: ProjectIdentifier, baseURL: URL = CarthageDependencyRepositoriesURL) -> URL {
	return baseURL.appendingPathComponent(project.name, isDirectory: true)
}


/// Returns the URL that the project's remote repository exists at.
private func repositoryURLForProject(project: ProjectIdentifier, preferHTTPS: Bool) -> GitURL {
	switch project {
	case let .gitHub(repository):
		if preferHTTPS {
			return repository.httpsURL
		} else {
			return repository.sshURL
		}

	case let .git(url):
		return url
	}
}

/// Returns the string representing a relative path from a dependency project back to the root
internal func relativeLinkDestinationForDependencyProject(dependency: ProjectIdentifier, subdirectory: String) -> String {
	let dependencySubdirectoryPath = (dependency.relativePath as NSString).appendingPathComponent(subdirectory)
	let componentsForGettingTheHellOutOfThisRelativePath = Array(count: (dependencySubdirectoryPath as NSString).pathComponents.count - 1, repeatedValue: "..")

	// Directs a link from, e.g., /Carthage/Checkouts/ReactiveCocoa/Carthage/Build to /Carthage/Build
	let linkDestinationPath = componentsForGettingTheHellOutOfThisRelativePath.reduce(subdirectory) { trailingPath, pathComponent in
		return (pathComponent as NSString).appendingPathComponent(trailingPath)
	}

	return linkDestinationPath
}

/// Clones the given project to the given destination URL (defaults to the global
/// repositories folder), or fetches inside it if it has already been cloned.
/// Optionally takes a commitish to check for prior to fetching.
///
/// Returns a signal which will send the operation type once started, and
/// the URL to where the repository's folder will exist on disk, then complete
/// when the operation completes.
public func cloneOrFetchProject(project: ProjectIdentifier, preferHTTPS: Bool, destinationURL: URL = CarthageDependencyRepositoriesURL, commitish: String? = nil) -> SignalProducer<(ProjectEvent?, URL), CarthageError> {
	let fileManager = FileManager.`default`
	let repositoryURL = repositoryFileURLForProject(project, baseURL: destinationURL)

	return SignalProducer.attempt { () -> Result<GitURL, CarthageError> in
			do {
				try fileManager.createDirectory(at: destinationURL, withIntermediateDirectories: true)
			} catch let error as NSError {
				return .failure(.writeFailed(destinationURL, error))
			}

			return .success(repositoryURLForProject(project, preferHTTPS: preferHTTPS))
		}
		.flatMap(.merge) { remoteURL -> SignalProducer<(ProjectEvent?, URL), CarthageError> in
			return isGitRepository(repositoryURL)
				.flatMap(.merge) { isRepository -> SignalProducer<(ProjectEvent?, URL), CarthageError> in
					if isRepository {
						let fetchProducer: () -> SignalProducer<(ProjectEvent?, URL), CarthageError> = {
							guard FetchCache.needsFetch(forURL: remoteURL) else {
								return SignalProducer(value: (nil, repositoryURL))
							}

							return SignalProducer(value: (.fetching(project), repositoryURL))
								.concat(fetchRepository(repositoryURL, remoteURL: remoteURL, refspec: "+refs/heads/*:refs/heads/*").then(.empty))
						}

						// If we've already cloned the repo, check for the revision, possibly skipping an unnecessary fetch
						if let commitish = commitish {
							return SignalProducer.zip(
									branchExistsInRepository(repositoryURL, pattern: commitish),
									commitExistsInRepository(repositoryURL, revision: commitish)
								)
								.flatMap(.concat) { branchExists, commitExists -> SignalProducer<(ProjectEvent?, URL), CarthageError> in
									// If the given commitish is a branch, we should fetch.
									if branchExists || !commitExists {
										return fetchProducer()
									} else {
										return SignalProducer(value: (nil, repositoryURL))
									}
								}
						} else {
							return fetchProducer()
						}
					} else {
						// Either the directory didn't exist or it did but wasn't a git repository
						// (Could happen if the process is killed during a previous directory creation)
						// So we remove it, then clone
						_ = try? fileManager.removeItem(at: repositoryURL)
						return SignalProducer(value: (.cloning(project), repositoryURL))
							.concat(cloneRepository(remoteURL, repositoryURL).then(.empty))
					}
			}
		}
}<|MERGE_RESOLUTION|>--- conflicted
+++ resolved
@@ -115,14 +115,10 @@
 
 	/// Building the project is being skipped, since the project is not sharing
 	/// any framework schemes.
-<<<<<<< HEAD
-	case SkippedBuilding(ProjectIdentifier, String)
+	case skippedBuilding(ProjectIdentifier, String)
 	
 	/// Building the project is being skipped because it is cached.
-	case SkippedBuildingCached(ProjectIdentifier)
-=======
-	case skippedBuilding(ProjectIdentifier, String)
->>>>>>> 72c66dd6
+	case skippedBuildingCached(ProjectIdentifier)
 }
 
 /// Represents a project that is using Carthage.
@@ -320,15 +316,20 @@
 			}
 	}
 	
+	/// Loads the Cartfile for the given dependency, at the given version.
+	private func cartfile(for dependency: Dependency<PinnedVersion>) -> SignalProducer<Cartfile, CarthageError> {
+		let revision = dependency.version.commitish
+		return self.cloneOrFetchDependency(dependency.project, commitish: revision)
+			.flatMap(.Concat) { repositoryURL in
+				return contentsOfFileInRepository(repositoryURL, CarthageProjectCartfilePath, revision: revision)
+			}
+			.flatMapError { _ in .empty }
+			.attemptMap(Cartfile.from(string:))
+	}
+	
 	/// Loads the dependencies for the given dependency, at the given version.
 	private func dependencies(for dependency: Dependency<PinnedVersion>) -> SignalProducer<Dependency<VersionSpecifier>, CarthageError> {
-		let revision = dependency.version.commitish
-		return self.cloneOrFetchDependency(dependency.project, commitish: revision)
-			.flatMap(.concat) { repositoryURL in
-				return contentsOfFileInRepository(repositoryURL, CarthageProjectCartfilePath, revision: revision)
-			}
-			.flatMapError { _ in .empty }
-			.attemptMap(Cartfile.from(string:))
+		return cartfile(for: dependency)
 			.flatMap(.concat) { cartfile -> SignalProducer<Dependency<VersionSpecifier>, CarthageError> in
 				return SignalProducer(cartfile.dependencies)
 			}
@@ -746,14 +747,10 @@
 	/// Returns a producer-of-producers representing each scheme being built.
 	public func buildCheckedOutDependenciesWithOptions(options: BuildOptions, dependenciesToBuild: [String]? = nil, sdkFilter: SDKFilterCallback = { .success($0.0) }) -> SignalProducer<BuildSchemeProducer, CarthageError> {
 		return loadResolvedCartfile()
-<<<<<<< HEAD
-			.flatMap(.Merge) { resolvedCartfile -> SignalProducer<Dependency<PinnedVersion>, CarthageError> in
-=======
 			.flatMap(.merge) { resolvedCartfile in
->>>>>>> 72c66dd6
 				return self.buildOrderForResolvedCartfile(resolvedCartfile, dependenciesToInclude: dependenciesToBuild)
 					.flatMap(.Concat) { dependency -> SignalProducer<(Dependency<PinnedVersion>, Set<ProjectIdentifier>), CarthageError> in
-						self.cartfileForDependency(dependency)
+						self.cartfile(for: dependency)
 							.map { cartfile in Set(cartfile.dependencies.map { $0.project }) }
 							.concat(value: [])
 							.take(1)
@@ -804,7 +801,7 @@
 		}
 		let versionFilesMatch = versionFileMatchesDependency(dependency, forPlatforms: platforms, rootDirectoryURL: self.directoryURL)
 		if versionFilesMatch {
-			self._projectEventsObserver.sendNext(.SkippedBuildingCached(dependency.project))
+			self._projectEventsObserver.sendNext(.skippedBuildingCached(dependency.project))
 		}
 		return versionFilesMatch
 	}
