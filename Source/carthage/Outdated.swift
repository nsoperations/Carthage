--- conflicted
+++ resolved
@@ -53,19 +53,13 @@
 				let formatting = options.colorOptions.formatting
 
 				if !outdatedDependencies.isEmpty {
-<<<<<<< HEAD
-					carthage.println(formatting.path(string: "The following dependencies are outdated:"))
-					for (currentDependency, updatedDependency, latestDependency) in outdatedDependencies {
-						carthage.println(formatting.projectName(string: currentDependency.project.name) + " \(currentDependency.version) -> \(updatedDependency.version) (Latest: \(latestDependency.version))")
-=======
 					carthage.println(formatting.path("The following dependencies are outdated:"))
-					for (project, current, updated) in outdatedDependencies {
+					for (project, current, updated, latest) in outdatedDependencies {
 						if options.outputXcodeWarnings {
-							carthage.println("warning: \(formatting.projectName(project.name)) is out of date (\(current) -> \(updated))")
+							carthage.println("warning: \(formatting.projectName(project.name)) is out of date (\(current) -> \(updated)) (Latest: \(latest))")
 						} else {
-							carthage.println(formatting.projectName(project.name) + " \(current) -> \(updated)")
+							carthage.println(formatting.projectName(project.name) + " \(current) -> \(updated) (Latest: \(latest)")
 						}
->>>>>>> a3573d94
 					}
 				} else {
 					carthage.println("All dependencies are up to date.")
