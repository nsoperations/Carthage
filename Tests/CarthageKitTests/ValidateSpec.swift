@testable import CarthageKit
import Foundation
import Nimble
import Quick
import ReactiveSwift
import Result
import Tentacle
import SPMUtility

import struct Foundation.URL

private extension CarthageError {
	var compatibilityInfos: [CompatibilityInfo] {
		if case let .invalidResolvedCartfile(infos) = self {
			return infos
		}
		return []
	}
}

class ValidateSpec: QuickSpec {
	override func spec() {
		let validCartfile = """
					github "Alamofire/Alamofire" "4.6.0"
					github "CocoaLumberjack/CocoaLumberjack" "3.4.1"
					github "Moya/Moya" "10.0.2"
					github "ReactiveCocoa/ReactiveSwift" "2.0.1"
					github "ReactiveX/RxSwift" "4.1.2"
					github "antitypical/Result" "3.2.4"
					github "yapstudios/YapDatabase" "3.0.2"
					"""
		
		let invalidCartfile = """
					github "Alamofire/Alamofire" "5.0.0"
					github "CocoaLumberjack/CocoaLumberjack" "commitish"
					github "Moya/Moya" "10.0.2"
					github "ReactiveCocoa/ReactiveSwift" "2.0.1"
					github "ReactiveX/RxSwift" "4.1.2"
					github "antitypical/Result" "4.0.0"
					github "yapstudios/YapDatabase" "3.0.2"
					"""
		
		let moyaDependency = Dependency.gitHub(.dotCom, Repository(owner: "Moya", name: "Moya"))
		let resultDependency = Dependency.gitHub(.dotCom, Repository(owner: "antitypical", name: "Result"))
		let alamofireDependency = Dependency.gitHub(.dotCom, Repository(owner: "Alamofire", name: "Alamofire"))
		let reactiveSwiftDependency = Dependency.gitHub(.dotCom, Repository(owner: "ReactiveCocoa", name: "ReactiveSwift"))
		let rxSwiftDependency = Dependency.gitHub(.dotCom, Repository(owner: "ReactiveX", name: "RxSwift"))
		let yapDatabaseDependency = Dependency.gitHub(.dotCom, Repository(owner: "yapstudios", name: "YapDatabase"))
		let cocoaLumberjackDependency = Dependency.gitHub(.dotCom, Repository(owner: "CocoaLumberjack", name: "CocoaLumberjack"))
		
		// These tuples represent the desired version of a dependency, paired with its parent dependency;
		// moya_3_1_0 indicates that Moya expects a version compatible with 3.1.0 of *another* dependency
		let moya_3_1_0 = (moyaDependency, VersionSpecifier.compatibleWith(Version(3, 1, 0)))
		let moya_4_1_0 = (moyaDependency, VersionSpecifier.compatibleWith(Version(4, 1, 0)))
		let reactiveSwift_3_2_1 = (reactiveSwiftDependency, VersionSpecifier.compatibleWith(Version(3, 2, 1)))
		
		describe("requirementsByDependency") {
			it("should group dependencies by parent dependency") {
				let resolvedCartfile = ResolvedCartfile.from(string: validCartfile)
				let project = Project(directoryURL: URL(string: "file:///var/empty/fake")!)
<<<<<<< HEAD

                guard let resolvedCartfileValue = resolvedCartfile.value else {
                    fail("Could not get resolved cartfile value")
                    return
                }

				let result = project.requirementsByDependency(resolvedCartfile: resolvedCartfileValue, tryCheckoutDirectory: false).single()

=======
				
				guard let resolvedCartfileValue = resolvedCartfile.value else {
					fail("Could not get resolved cartfile value")
					return
				}
				
				let result = project.requirementsByDependency(resolvedCartfile: resolvedCartfileValue, tryCheckoutDirectory: false).single()
				
>>>>>>> a79c70ef
				expect(result?.value?.count) == 3
				
				expect(Set(result?.value?[moyaDependency]?.map { $0.0 } ?? [])) ==
					Set([resultDependency, alamofireDependency, reactiveSwiftDependency, rxSwiftDependency])
				
				expect(Set(result?.value?[reactiveSwiftDependency]?.map { $0.0 } ?? [])) == Set([resultDependency])
				
				expect(Set(result?.value?[yapDatabaseDependency]?.map { $0.0 } ?? [])) == Set([cocoaLumberjackDependency])
			}
		}
		
		describe("invert requirements") {
			it("should correctly invert a requirements dictionary") {
				let a = Dependency.gitHub(.dotCom, Repository(owner: "a", name: "a"))
				let b = Dependency.gitHub(.dotCom, Repository(owner: "b", name: "b"))
				let c = Dependency.gitHub(.dotCom, Repository(owner: "c", name: "c"))
				let d = Dependency.gitHub(.dotCom, Repository(owner: "d", name: "d"))
				let e = Dependency.gitHub(.dotCom, Repository(owner: "e", name: "e"))
				
				let v1 = VersionSpecifier.compatibleWith(Version(1, 0, 0))
				let v2 = VersionSpecifier.compatibleWith(Version(2, 0, 0))
				let v3 = VersionSpecifier.compatibleWith(Version(3, 0, 0))
				let v4 = VersionSpecifier.compatibleWith(Version(4, 0, 0))
				
				let requirements = [a: [b: v1, c: v2], d: [c: v3, e: v4]]
<<<<<<< HEAD
                guard let invertedRequirements = CompatibilityInfo.invert(requirements: requirements).value else {
                    fail("Could not get invertedRequirements value")
                    return
                }
=======
				guard let invertedRequirements = CompatibilityInfo.invert(requirements: requirements).value else {
					fail("Could not get invertedRequirements value")
					return
				}
>>>>>>> a79c70ef
				for expected in [b: [a: v1], c: [a: v2, d: v3], e: [d: v4]] {
					expect(invertedRequirements.contains { $0.0 == expected.0 && $0.1 == expected.1 }) == true
				}
			}
		}
		
		describe("incompatibilities") {
			it("should identify incompatible dependencies") {
				let commitish = VersionSpecifier.gitReference("commitish")
				let v4_0_0 = VersionSpecifier.compatibleWith(Version(4, 0, 0))
				let v2_0_0 = VersionSpecifier.compatibleWith(Version(2, 0, 0))
				let v4_1_0 = VersionSpecifier.compatibleWith(Version(4, 1, 0))
				let v3_1_0 = VersionSpecifier.compatibleWith(Version(3, 1, 0))
				let v3_2_1 = VersionSpecifier.compatibleWith(Version(3, 2, 1))
				
				let dependencies = [rxSwiftDependency: PinnedVersion("4.1.2"),
									moyaDependency: PinnedVersion("10.0.2"),
									yapDatabaseDependency: PinnedVersion("3.0.2"),
									alamofireDependency: PinnedVersion("6.0.0"),
									reactiveSwiftDependency: PinnedVersion("2.0.1"),
									cocoaLumberjackDependency: PinnedVersion("commitish"),
									resultDependency: PinnedVersion("3.1.7")]
				
				let requirements = [moyaDependency: [rxSwiftDependency: v4_0_0,
													 reactiveSwiftDependency: v2_0_0,
													 alamofireDependency: v4_1_0,
													 resultDependency: v3_1_0],
									reactiveSwiftDependency: [resultDependency: v3_2_1],
									yapDatabaseDependency: [cocoaLumberjackDependency: commitish]]
				
				let infos = CompatibilityInfo.incompatibilities(for: dependencies, requirements: requirements)
					.value?
					.sorted { $0.dependency.name < $1.dependency.name }
				
				expect(infos?[0].dependency) == alamofireDependency
				expect(infos?[0].pinnedVersion) == PinnedVersion("6.0.0")
				
				expect(infos?[0].incompatibleRequirements.contains(where: { $0 == moya_4_1_0 })) == true
				
				expect(infos?[1].dependency) == resultDependency
				expect(infos?[1].pinnedVersion) == PinnedVersion("3.1.7")
				
				expect(infos?[1].incompatibleRequirements.contains(where: { $0 == reactiveSwift_3_2_1 })) == true
			}
		}
		
		describe("validate") {
			it("should identify a valid Cartfile.resolved as compatible") {
				let resolvedCartfile = ResolvedCartfile.from(string: validCartfile)
				let project = Project(directoryURL: URL(string: "file:///var/empty/fake")!)
<<<<<<< HEAD
                guard let resolvedCartfileValue = resolvedCartfile.value else {
                    fail("Could not get resolved cartfile value")
                    return
                }
=======
				guard let resolvedCartfileValue = resolvedCartfile.value else {
					fail("Could not get resolved cartfile value")
					return
				}
>>>>>>> a79c70ef
				let result = project.validate(resolvedCartfile: resolvedCartfileValue).single()
				expect(result?.value).notTo(beNil())
			}
			
			it("should identify incompatibilities in an invalid Cartfile.resolved") {
				let resolvedCartfile = ResolvedCartfile.from(string: invalidCartfile)
				let project = Project(directoryURL: URL(string: "file:///var/empty/fake")!)
<<<<<<< HEAD

                guard let resolvedCartfileValue = resolvedCartfile.value else {
                    fail("Could not get resolved cartfile value")
                    return
                }

=======
				
				guard let resolvedCartfileValue = resolvedCartfile.value else {
					fail("Could not get resolved cartfile value")
					return
				}
				
>>>>>>> a79c70ef
				let error = project.validate(resolvedCartfile: resolvedCartfileValue).single()?.error
				let infos = error?.compatibilityInfos.sorted { $0.dependency.name < $1.dependency.name }
				
				expect(infos?[0].dependency) == alamofireDependency
				expect(infos?[0].pinnedVersion) == PinnedVersion("5.0.0")
				
				expect(infos?[0].incompatibleRequirements.contains(where: { $0 == moya_4_1_0 })) == true
				
				expect(infos?[1].dependency) == resultDependency
				expect(infos?[1].pinnedVersion) == PinnedVersion("4.0.0")
				
				expect(infos?[1].incompatibleRequirements.contains(where: { $0 == moya_3_1_0 })) == true
				expect(infos?[1].incompatibleRequirements.contains(where: { $0 == reactiveSwift_3_2_1 })) == true
				
				expect(error?.description) ==
				"""
				The following incompatibilities were found in Cartfile.resolved:
				* Alamofire "5.0.0" is incompatible with Moya ~> 4.1.0
				* Result "4.0.0" is incompatible with Moya ~> 3.1.0
				* Result "4.0.0" is incompatible with ReactiveSwift ~> 3.2.1
				"""
			}
		}
	}
}<|MERGE_RESOLUTION|>--- conflicted
+++ resolved
@@ -58,16 +58,6 @@
 			it("should group dependencies by parent dependency") {
 				let resolvedCartfile = ResolvedCartfile.from(string: validCartfile)
 				let project = Project(directoryURL: URL(string: "file:///var/empty/fake")!)
-<<<<<<< HEAD
-
-                guard let resolvedCartfileValue = resolvedCartfile.value else {
-                    fail("Could not get resolved cartfile value")
-                    return
-                }
-
-				let result = project.requirementsByDependency(resolvedCartfile: resolvedCartfileValue, tryCheckoutDirectory: false).single()
-
-=======
 				
 				guard let resolvedCartfileValue = resolvedCartfile.value else {
 					fail("Could not get resolved cartfile value")
@@ -76,7 +66,6 @@
 				
 				let result = project.requirementsByDependency(resolvedCartfile: resolvedCartfileValue, tryCheckoutDirectory: false).single()
 				
->>>>>>> a79c70ef
 				expect(result?.value?.count) == 3
 				
 				expect(Set(result?.value?[moyaDependency]?.map { $0.0 } ?? [])) ==
@@ -102,17 +91,10 @@
 				let v4 = VersionSpecifier.compatibleWith(Version(4, 0, 0))
 				
 				let requirements = [a: [b: v1, c: v2], d: [c: v3, e: v4]]
-<<<<<<< HEAD
-                guard let invertedRequirements = CompatibilityInfo.invert(requirements: requirements).value else {
-                    fail("Could not get invertedRequirements value")
-                    return
-                }
-=======
 				guard let invertedRequirements = CompatibilityInfo.invert(requirements: requirements).value else {
 					fail("Could not get invertedRequirements value")
 					return
 				}
->>>>>>> a79c70ef
 				for expected in [b: [a: v1], c: [a: v2, d: v3], e: [d: v4]] {
 					expect(invertedRequirements.contains { $0.0 == expected.0 && $0.1 == expected.1 }) == true
 				}
@@ -163,17 +145,10 @@
 			it("should identify a valid Cartfile.resolved as compatible") {
 				let resolvedCartfile = ResolvedCartfile.from(string: validCartfile)
 				let project = Project(directoryURL: URL(string: "file:///var/empty/fake")!)
-<<<<<<< HEAD
-                guard let resolvedCartfileValue = resolvedCartfile.value else {
-                    fail("Could not get resolved cartfile value")
-                    return
-                }
-=======
 				guard let resolvedCartfileValue = resolvedCartfile.value else {
 					fail("Could not get resolved cartfile value")
 					return
 				}
->>>>>>> a79c70ef
 				let result = project.validate(resolvedCartfile: resolvedCartfileValue).single()
 				expect(result?.value).notTo(beNil())
 			}
@@ -181,21 +156,12 @@
 			it("should identify incompatibilities in an invalid Cartfile.resolved") {
 				let resolvedCartfile = ResolvedCartfile.from(string: invalidCartfile)
 				let project = Project(directoryURL: URL(string: "file:///var/empty/fake")!)
-<<<<<<< HEAD
-
-                guard let resolvedCartfileValue = resolvedCartfile.value else {
-                    fail("Could not get resolved cartfile value")
-                    return
-                }
-
-=======
 				
 				guard let resolvedCartfileValue = resolvedCartfile.value else {
 					fail("Could not get resolved cartfile value")
 					return
 				}
 				
->>>>>>> a79c70ef
 				let error = project.validate(resolvedCartfile: resolvedCartfileValue).single()?.error
 				let infos = error?.compatibilityInfos.sorted { $0.dependency.name < $1.dependency.name }
 				
