--- conflicted
+++ resolved
@@ -11,28 +11,12 @@
 // swiftlint:disable:this force_try
 
 private enum ProjectSpecError: Error {
-<<<<<<< HEAD
-    case assertion(message: String)
-=======
 	case assertion(message: String)
->>>>>>> a79c70ef
 }
 
 class ProjectSpec: QuickSpec {
 	override func spec() {
 		describe("buildCheckedOutDependenciesWithOptions") {
-<<<<<<< HEAD
-            guard let directoryURL = Bundle(for: type(of: self)).url(forResource: "DependencyTest", withExtension: nil) else {
-                fail("Could not load DependencyTest from resources")
-                return
-            }
-			let buildDirectoryURL = directoryURL.appendingPathComponent(Constants.binariesFolderPath)
-
-            guard let noSharedSchemesDirectoryURL = Bundle(for: type(of: self)).url(forResource: "NoSharedSchemesTest", withExtension: nil) else {
-                fail("Could not load NoSharedSchemesTest from resources")
-                return
-            }
-=======
 			guard let directoryURL = Bundle(for: type(of: self)).url(forResource: "DependencyTest", withExtension: nil) else {
 				fail("Could not load DependencyTest from resources")
 				return
@@ -43,7 +27,6 @@
 				fail("Could not load NoSharedSchemesTest from resources")
 				return
 			}
->>>>>>> a79c70ef
 			let noSharedSchemesBuildDirectoryURL = noSharedSchemesDirectoryURL.appendingPathComponent(Constants.binariesFolderPath)
 			
 			func build(directoryURL url: URL, platforms: Set<Platform> = [], cacheBuilds: Bool = true, dependenciesToBuild: [String]? = nil) -> [String] {
@@ -56,30 +39,17 @@
 					.map({ _, scheme in scheme })
 					.collect()
 					.single() else {
-<<<<<<< HEAD
-
-					fail("Could not build scheme")
-					return [String]()
-				}
-				expect(result.error).to(beNil())
-
-=======
 						
 						fail("Could not build scheme")
 						return [String]()
 				}
 				expect(result.error).to(beNil())
 				
->>>>>>> a79c70ef
 				guard let resultValue = result.value else {
 					fail("No result found")
 					return [String]()
 				}
-<<<<<<< HEAD
-
-=======
-				
->>>>>>> a79c70ef
+				
 				return resultValue.map { $0.name }
 			}
 			
@@ -128,24 +98,6 @@
 				let repoDir = directoryURL.appendingPathComponent(carthageProjectCheckoutsPath)
 				let checkout = repoDir.appendingPathComponent("TestFramework1")
 				let tmpCheckout = repoDir.appendingPathComponent("TestFramework1_BACKUP")
-<<<<<<< HEAD
-                do {
-                    try FileManager.default.moveItem(at: checkout, to: tmpCheckout)
-                } catch {
-                    fail("Could not move checkout to tmpCheckout: \(error)")
-                    return
-                }
-
-				// Without the checkout, it should still figure out it needs to build 2 and 3.
-				let result = buildDependencyTest(platforms: [.macOS], cacheBuilds: false)
-				expect(result) == macOSexpected
-                do {
-                    try FileManager.default.moveItem(at: tmpCheckout, to: checkout)
-                } catch {
-                    fail("Could not move tmpCheckout to checkout: \(error)")
-                    return
-                }
-=======
 				do {
 					try FileManager.default.moveItem(at: checkout, to: tmpCheckout)
 				} catch {
@@ -162,7 +114,6 @@
 					fail("Could not move tmpCheckout to checkout: \(error)")
 					return
 				}
->>>>>>> a79c70ef
 			}
 			
 			describe("createAndCheckVersionFiles") {
@@ -183,19 +134,6 @@
 				{
 					let platformURL = buildDirectoryURL.appendingPathComponent(platformName, isDirectory: true)
 					let frameworkURL = platformURL.appendingPathComponent("\(frameworkName).framework", isDirectory: false)
-<<<<<<< HEAD
-                    guard let swiftHeaderURL = frameworkURL.swiftHeaderURL() else {
-                        throw ProjectSpecError.assertion(message: "Could not get Swift header URL")
-                    }
-
-                    guard let swiftVersionResult = swiftVersion().first() else {
-                        throw ProjectSpecError.assertion(message: "Expected at least one swift version to be present")
-                    }
-					expect(swiftVersionResult.error).to(beNil())
-
-                    var header = try String(contentsOf: swiftHeaderURL)
-
-=======
 					guard let swiftHeaderURL = frameworkURL.swiftHeaderURL() else {
 						throw ProjectSpecError.assertion(message: "Could not get Swift header URL")
 					}
@@ -207,7 +145,6 @@
 					
 					var header = try String(contentsOf: swiftHeaderURL)
 					
->>>>>>> a79c70ef
 					// Sanitize “effective-3.2 ” value.
 					if
 						let effectiveVersionRegex = try? NSRegularExpression(pattern: "effective-[0-9.]+ "),
@@ -216,19 +153,11 @@
 					{
 						header.replaceSubrange(effectiveVersionRange, with: "")
 					}
-<<<<<<< HEAD
-
+					
 					guard let value = swiftVersionResult.value, let versionRange = header.range(of: value) else {
 						throw ProjectSpecError.assertion(message: "Could not get version range")
 					}
-
-=======
-					
-					guard let value = swiftVersionResult.value, let versionRange = header.range(of: value) else {
-						throw ProjectSpecError.assertion(message: "Could not get version range")
-					}
-					
->>>>>>> a79c70ef
+					
 					header.replaceSubrange(versionRange, with: version)
 					try header.write(to: swiftHeaderURL, atomically: true, encoding: header.fastestEncoding)
 				}
@@ -269,16 +198,6 @@
 					
 					let result1 = buildDependencyTest(platforms: [.macOS])
 					expect(result1) == expected
-<<<<<<< HEAD
-
-                    do {
-                        try overwriteFramework("TestFramework3", forPlatformName: "Mac", inDirectory: buildDirectoryURL)
-                    } catch {
-                        fail("Could not overwrite framework: \(error)")
-                        return
-                    }
-
-=======
 					
 					do {
 						try overwriteFramework("TestFramework3", forPlatformName: "Mac", inDirectory: buildDirectoryURL)
@@ -287,7 +206,6 @@
 						return
 					}
 					
->>>>>>> a79c70ef
 					let result2 = buildDependencyTest(platforms: [.macOS])
 					expect(result2) == expected
 				}
@@ -300,21 +218,6 @@
 					
 					let preludeVersionFileURL = buildDirectoryURL.appendingPathComponent(".TestFramework3.version", isDirectory: false)
 					let preludeVersionFilePath = preludeVersionFileURL.path
-<<<<<<< HEAD
-
-                    guard let json = try? String(contentsOf: preludeVersionFileURL, encoding: .utf8) else {
-                        fail("Could not load preludeVersionFile")
-                        return
-                    }
-					let modifiedJson = json.replacingOccurrences(of: "\"commitish\" : \"v1.0\"", with: "\"commitish\" : \"v1.1\"")
-                    do {
-                        _ = try modifiedJson.write(toFile: preludeVersionFilePath, atomically: true, encoding: .utf8)
-                    } catch {
-                        fail("Could not write modified json to file: \(error)")
-                        return
-                    }
-
-=======
 					
 					guard let json = try? String(contentsOf: preludeVersionFileURL, encoding: .utf8) else {
 						fail("Could not load preludeVersionFile")
@@ -328,7 +231,6 @@
 						return
 					}
 					
->>>>>>> a79c70ef
 					let result2 = buildDependencyTest(platforms: [.macOS])
 					expect(result2) == expected
 				}
@@ -338,19 +240,6 @@
 					
 					let result1 = buildDependencyTest(platforms: [.macOS])
 					expect(result1) == expected
-<<<<<<< HEAD
-
-                    do {
-                        try overwriteSwiftVersion("TestFramework3",
-                                              forPlatformName: "Mac",
-                                              inDirectory: buildDirectoryURL,
-                                              withVersion: "1.0 (swiftlang-000.0.1 clang-000.0.0.1)")
-                    } catch {
-                        fail("Could not overwrite swift version: \(error)")
-                        return
-                    }
-
-=======
 					
 					do {
 						try overwriteSwiftVersion("TestFramework3",
@@ -362,7 +251,6 @@
 						return
 					}
 					
->>>>>>> a79c70ef
 					let allDSymsRemoved = expected
 						.compactMap { removeDsym($0.dropLast(4).description, forPlatformName: "Mac", inDirectory: buildDirectoryURL) }
 						.reduce(true) { acc, next in return  acc && next }
@@ -377,16 +265,6 @@
 					
 					let result1 = buildDependencyTest(platforms: [.macOS])
 					expect(result1) == expected
-<<<<<<< HEAD
-
-                    do {
-                        try overwriteFramework("TestFramework2", forPlatformName: "Mac", inDirectory: buildDirectoryURL)
-                    } catch {
-                        fail("Could not overwrite framework: \(error)")
-                        return
-                    }
-
-=======
 					
 					do {
 						try overwriteFramework("TestFramework2", forPlatformName: "Mac", inDirectory: buildDirectoryURL)
@@ -395,7 +273,6 @@
 						return
 					}
 					
->>>>>>> a79c70ef
 					let result2 = buildDependencyTest(platforms: [.macOS])
 					expect(result2) == ["TestFramework2_Mac", "TestFramework1_Mac"]
 				}
@@ -407,18 +284,6 @@
 					expect(result1) == expected
 					
 					// Overwrite one header, this should trigger cheking the dSYM instead
-<<<<<<< HEAD
-                    do {
-                        try overwriteSwiftVersion("TestFramework3",
-                                                  forPlatformName: "Mac",
-                                                  inDirectory: buildDirectoryURL,
-                                                  withVersion: "1.0 (swiftlang-000.0.1 clang-000.0.0.1)")
-                    } catch {
-                        fail("Could not overwrite swift version: \(error)")
-                        return
-                    }
-
-=======
 					do {
 						try overwriteSwiftVersion("TestFramework3",
 												  forPlatformName: "Mac",
@@ -429,7 +294,6 @@
 						return
 					}
 					
->>>>>>> a79c70ef
 					let result2 = buildDependencyTest(platforms: [.macOS])
 					expect(result2) == []
 				}
@@ -442,16 +306,6 @@
 					expect(result1.filter { $0.contains("Mac") }) == macOSexpected
 					expect(result1.filter { $0.contains("iOS") }) == iOSExpected
 					expect(Set(result1)) == Set<String>(macOSexpected + iOSExpected)
-<<<<<<< HEAD
-
-                    do {
-                        try overwriteFramework("TestFramework1", forPlatformName: "Mac", inDirectory: buildDirectoryURL)
-                    } catch {
-                        fail("Could not overwrite framework: \(error)")
-                        return
-                    }
-
-=======
 					
 					do {
 						try overwriteFramework("TestFramework1", forPlatformName: "Mac", inDirectory: buildDirectoryURL)
@@ -460,7 +314,6 @@
 						return
 					}
 					
->>>>>>> a79c70ef
 					let result2 = buildDependencyTest()
 					expect(result2.filter { $0.contains("Mac") }) == ["TestFramework1_Mac"]
 					expect(result2.filter { $0.contains("iOS") }) == ["TestFramework1_iOS"]
@@ -476,21 +329,6 @@
 					// TestFramework2 has no shared schemes, but invalidating its version file should result in its dependencies (TestFramework1) being rebuilt
 					let framework2VersionFileURL = noSharedSchemesBuildDirectoryURL.appendingPathComponent(".TestFramework2.version", isDirectory: false)
 					let framework2VersionFilePath = framework2VersionFileURL.path
-<<<<<<< HEAD
-
-                    guard let json = try? String(contentsOf: framework2VersionFileURL, encoding: .utf8) else {
-                        fail("Could not load framework version file")
-                        return
-                    }
-					let modifiedJson = json.replacingOccurrences(of: "\"commitish\" : \"v1.0\"", with: "\"commitish\" : \"v1.1\"")
-                    do {
-                        _ = try modifiedJson.write(toFile: framework2VersionFilePath, atomically: true, encoding: .utf8)
-                    } catch {
-                        fail("Could not write modified json file: \(error)")
-                        return
-                    }
-
-=======
 					
 					guard let json = try? String(contentsOf: framework2VersionFileURL, encoding: .utf8) else {
 						fail("Could not load framework version file")
@@ -504,7 +342,6 @@
 						return
 					}
 					
->>>>>>> a79c70ef
 					let result3 = buildNoSharedSchemesTest(platforms: [.iOS])
 					expect(result3) == ["TestFramework1_iOS"]
 				}
@@ -513,17 +350,10 @@
 		
 		describe("loadCombinedCartfile") {
 			it("should load a combined Cartfile when only a Cartfile is present") {
-<<<<<<< HEAD
-                guard let directoryURL = Bundle(for: type(of: self)).url(forResource: "CartfileOnly", withExtension: nil) else {
-                    fail("Could not lead CartfileOnly from resources")
-                    return
-                }
-=======
 				guard let directoryURL = Bundle(for: type(of: self)).url(forResource: "CartfileOnly", withExtension: nil) else {
 					fail("Could not lead CartfileOnly from resources")
 					return
 				}
->>>>>>> a79c70ef
 				let result = Project(directoryURL: directoryURL).loadCombinedCartfile().single()
 				expect(result).notTo(beNil())
 				expect(result?.value).notTo(beNil())
@@ -534,17 +364,10 @@
 			}
 			
 			it("should load a combined Cartfile when only a Cartfile.private is present") {
-<<<<<<< HEAD
-                guard let directoryURL = Bundle(for: type(of: self)).url(forResource: "CartfilePrivateOnly", withExtension: nil) else {
-                    fail("Could not load CartfilePrivateOnly from resources")
-                    return
-                }
-=======
 				guard let directoryURL = Bundle(for: type(of: self)).url(forResource: "CartfilePrivateOnly", withExtension: nil) else {
 					fail("Could not load CartfilePrivateOnly from resources")
 					return
 				}
->>>>>>> a79c70ef
 				let result = Project(directoryURL: directoryURL).loadCombinedCartfile().single()
 				expect(result).notTo(beNil())
 				expect(result?.value).notTo(beNil())
@@ -555,17 +378,10 @@
 			}
 			
 			it("should detect duplicate dependencies across Cartfile and Cartfile.private") {
-<<<<<<< HEAD
-                guard let directoryURL = Bundle(for: type(of: self)).url(forResource: "DuplicateDependencies", withExtension: nil) else {
-                    fail("Could not load DuplicateDependencies from resources")
-                    return
-                }
-=======
 				guard let directoryURL = Bundle(for: type(of: self)).url(forResource: "DuplicateDependencies", withExtension: nil) else {
 					fail("Could not load DuplicateDependencies from resources")
 					return
 				}
->>>>>>> a79c70ef
 				let result = Project(directoryURL: directoryURL).loadCombinedCartfile().single()
 				expect(result).notTo(beNil())
 				
@@ -589,17 +405,10 @@
 			}
 			
 			it("should error when neither a Cartfile nor a Cartfile.private exists") {
-<<<<<<< HEAD
-                guard let directoryURL = Bundle(for: type(of: self)).url(forResource: "NoCartfile", withExtension: nil) else {
-                    fail("Could not load NoCartfile from resources")
-                    return
-                }
-=======
 				guard let directoryURL = Bundle(for: type(of: self)).url(forResource: "NoCartfile", withExtension: nil) else {
 					fail("Could not load NoCartfile from resources")
 					return
 				}
->>>>>>> a79c70ef
 				let result = Project(directoryURL: directoryURL).loadCombinedCartfile().single()
 				expect(result).notTo(beNil())
 				
@@ -632,15 +441,9 @@
 					.last()?
 					.value?
 					.trimmingCharacters(in: .newlines) else {
-<<<<<<< HEAD
-                    fail("Could not get commit")
-                    return ""
-                }
-=======
 						fail("Could not get commit")
 						return ""
 				}
->>>>>>> a79c70ef
 				return commit
 			}
 			
@@ -721,15 +524,6 @@
 		
 		describe("downloadBinaryFrameworkDefinition") {
 			var project: Project!
-<<<<<<< HEAD
-            var testDefinitionURL: URL!
-            beforeEach {
-                guard let nonNilURL = Bundle(for: type(of: self)).url(forResource: "BinaryOnly/successful", withExtension: "json") else {
-                    fail("Could not load BinaryOnly/successful.json from resources")
-                    return
-                }
-                testDefinitionURL = nonNilURL
-=======
 			var testDefinitionURL: URL!
 			beforeEach {
 				guard let nonNilURL = Bundle(for: type(of: self)).url(forResource: "BinaryOnly/successful", withExtension: "json") else {
@@ -737,7 +531,6 @@
 					return
 				}
 				testDefinitionURL = nonNilURL
->>>>>>> a79c70ef
 				project = Project(directoryURL: URL(string: "file:///var/empty/fake")!)
 			}
 			
@@ -767,17 +560,10 @@
 			}
 			
 			it("should return an invalid binary JSON error if unable to parse file") {
-<<<<<<< HEAD
-                guard let invalidDependencyURL = Bundle(for: type(of: self)).url(forResource: "BinaryOnly/invalid", withExtension: "json") else {
-                    fail("Could not load BinaryOnly/invalid.json from resources")
-                    return
-                }
-=======
 				guard let invalidDependencyURL = Bundle(for: type(of: self)).url(forResource: "BinaryOnly/invalid", withExtension: "json") else {
 					fail("Could not load BinaryOnly/invalid.json from resources")
 					return
 				}
->>>>>>> a79c70ef
 				let binary = BinaryURL(url: invalidDependencyURL, resolvedDescription: invalidDependencyURL.description)
 				
 				let actualError = project.downloadBinaryFrameworkDefinition(binary: binary).first()?.error
@@ -849,11 +635,10 @@
 						"development": PinnedVersion(nextSHA)
 					]
 				]
-<<<<<<< HEAD
-                guard let directoryURL = Bundle(for: type(of: self)).url(forResource: "OutdatedDependencies", withExtension: nil) else {
-                    fail("Could not load OutdatedDependencies from resources")
-                    return
-                }
+				guard let directoryURL = Bundle(for: type(of: self)).url(forResource: "OutdatedDependencies", withExtension: nil) else {
+					fail("Could not load OutdatedDependencies from resources")
+					return
+				}
 				let project = Project(directoryURL: directoryURL)
 
 				guard let result = project.outdatedDependencies(false, resolverType: .normal, resolver: db.resolver()).single() else {
@@ -863,27 +648,6 @@
 				expect(result).notTo(beNil())
 				expect(result.error).to(beNil())
 				expect(result.value).notTo(beNil())
-
-				guard let outdatedDependencies = result.value?.reduce(into: [:], { (result, next) in
-					result[next.0] = (next.1, next.2, next.3)
-                }) else {
-                    fail("Expected value to not be nil")
-                    return
-                }
-
-=======
-				guard let directoryURL = Bundle(for: type(of: self)).url(forResource: "OutdatedDependencies", withExtension: nil) else {
-					fail("Could not load OutdatedDependencies from resources")
-					return
-				}
-				let project = Project(directoryURL: directoryURL)
-				
-				guard let result = project.outdatedDependencies(false, useNewResolver: false, resolver: db.resolver()).single() else {
-					fail("Expected result to not be nil")
-					return
-				}
-				expect(result.error).to(beNil())
-				expect(result.value).notTo(beNil())
 				
 				guard let outdatedDependencies = result.value?.reduce(into: [:], { (result, next) in
 					result[next.0] = (next.1, next.2, next.3)
@@ -892,7 +656,6 @@
 					return
 				}
 				
->>>>>>> a79c70ef
 				// Github 1 has no updates available
 				expect(outdatedDependencies[github1]).to(beNil())
 				
@@ -901,30 +664,18 @@
 				expect(outdatedDependencies[github2]?.0) == PinnedVersion("v1.0.0")
 				expect(outdatedDependencies[github2]?.1) == PinnedVersion("v2.0.0")
 				expect(outdatedDependencies[github2]?.2) == PinnedVersion("v2.0.0")
-<<<<<<< HEAD
-
-=======
-				
->>>>>>> a79c70ef
+				
 				// Github 3 is currently at 2.0.0, latest is 2.0.1, to which it can be updated
 				// Github 3 has a constraint in the Cartfile
 				expect(outdatedDependencies[github3]?.0) == PinnedVersion("v2.0.0")
 				expect(outdatedDependencies[github3]?.1) == PinnedVersion("v2.0.1")
 				expect(outdatedDependencies[github3]?.2) == PinnedVersion("v2.0.1")
-<<<<<<< HEAD
-
-=======
-				
->>>>>>> a79c70ef
+				
 				// Github 4 is currently at 2.0.0, latest is 3.0.0, but it can only be updated to 2.0.1
 				expect(outdatedDependencies[github4]?.0) == PinnedVersion("v2.0.0")
 				expect(outdatedDependencies[github4]?.1) == PinnedVersion("v2.0.1")
 				expect(outdatedDependencies[github4]?.2) == PinnedVersion("v3.0.0")
-<<<<<<< HEAD
-
-=======
-				
->>>>>>> a79c70ef
+				
 				// Github 5 is pinned to a branch and is already at the most recent commit, so it should not be displayed
 				expect(outdatedDependencies[github5]).to(beNil())
 				
@@ -936,17 +687,10 @@
 		}
 		
 		describe("platformForFramework") {
-<<<<<<< HEAD
-            guard let testStaticFrameworkURL = Bundle(for: type(of: self)).url(forResource: "Alamofire.framework", withExtension: nil) else {
-                fail("Could not load Alomfire.framework from resources")
-                return
-            }
-=======
 			guard let testStaticFrameworkURL = Bundle(for: type(of: self)).url(forResource: "Alamofire.framework", withExtension: nil) else {
 				fail("Could not load Alomfire.framework from resources")
 				return
 			}
->>>>>>> a79c70ef
 			// Checks the framework's executable binary, not the Info.plist.
 			// The Info.plist is missing from Alamofire's bundle on purpose.
 			it("should check the framework's executable binary and produce a platform") {
@@ -969,16 +713,6 @@
 				
 				let resolvedCartfile = ResolvedCartfile.from(string: cartfile)
 				let project = Project(directoryURL: URL(string: "file:///var/empty/fake")!)
-<<<<<<< HEAD
-
-                guard let resolvedCartfileValue = resolvedCartfile.value else {
-                    fail("Expected ResolvedCartfile value to not be nil")
-                    return
-                }
-
-				let result = project.transitiveDependencies(["Moya"], resolvedCartfile: resolvedCartfileValue).single()
-
-=======
 				
 				guard let resolvedCartfileValue = resolvedCartfile.value else {
 					fail("Expected ResolvedCartfile value to not be nil")
@@ -987,7 +721,6 @@
 				
 				let result = project.transitiveDependencies(["Moya"], resolvedCartfile: resolvedCartfileValue).single()
 				
->>>>>>> a79c70ef
 				expect(result?.value).to(contain("Alamofire"))
 				expect(result?.value).to(contain("ReactiveSwift"))
 				expect(result?.value).to(contain("Result"))
@@ -998,19 +731,11 @@
 		
 		describe("frameworksInDirectory") {
 			it("should find all carthage compatible framework bundles and exclude improper ones") {
-<<<<<<< HEAD
-                guard let directoryURL = Bundle(for: type(of: self)).url(forResource: "FilterBogusFrameworks", withExtension: nil) else {
-                    fail("Could not load FilterBogusFrameworks from resources")
-                    return
-                }
-
-=======
 				guard let directoryURL = Bundle(for: type(of: self)).url(forResource: "FilterBogusFrameworks", withExtension: nil) else {
 					fail("Could not load FilterBogusFrameworks from resources")
 					return
 				}
 				
->>>>>>> a79c70ef
 				let result = CarthageKit.frameworksInDirectory(directoryURL).collect().single()
 				expect(result?.value?.count) == 3
 			}
