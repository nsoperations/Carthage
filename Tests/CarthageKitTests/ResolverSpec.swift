import CarthageKit
import Foundation
import Nimble
import Quick
import ReactiveSwift
import Result
import Tentacle

private let git1 = Dependency.git(GitURL("https://example.com/repo1"))
private let git2 = Dependency.git(GitURL("https://example.com/repo2.git"))
private let github1 = Dependency.gitHub(.dotCom, Repository(owner: "gob", name: "1"))
private let github2 = Dependency.gitHub(.dotCom, Repository(owner: "gob", name: "2"))
private let github3 = Dependency.gitHub(.dotCom, Repository(owner: "gob", name: "3"))

// swiftlint:disable no_extension_access_modifier
private extension PinnedVersion {
	static let v0_1_0 = PinnedVersion("v0.1.0")
	static let v1_0_0 = PinnedVersion("v1.0.0")
	static let v1_1_0 = PinnedVersion("v1.1.0")
	static let v1_2_0 = PinnedVersion("v1.2.0")
	static let v2_0_0 = PinnedVersion("v2.0.0")
	static let v2_0_0_beta_1 = PinnedVersion("v2.0.0-beta.1")
	static let v2_0_1 = PinnedVersion("v2.0.1")
	static let v3_0_0_beta_1 = PinnedVersion("v3.0.0-beta.1")
}

private extension SemanticVersion {
	static let v0_1_0 = SemanticVersion(major: 0, minor: 1, patch: 0)
	static let v1_0_0 = SemanticVersion(major: 1, minor: 0, patch: 0)
	static let v1_1_0 = SemanticVersion(major: 1, minor: 1, patch: 0)
	static let v1_2_0 = SemanticVersion(major: 1, minor: 2, patch: 0)
	static let v2_0_0 = SemanticVersion(major: 2, minor: 0, patch: 0)
	static let v2_0_1 = SemanticVersion(major: 2, minor: 0, patch: 1)
	static let v3_0_0 = SemanticVersion(major: 3, minor: 0, patch: 0)
}
// swiftlint:enable no_extension_access_modifier

// swiftlint:enable identifier_name
private struct DB {
	var versions: [Dependency: [PinnedVersion: [Dependency: VersionSpecifier]]]
	var references: [Dependency: [String: PinnedVersion]] = [:]

	func versions(for dependency: Dependency) -> SignalProducer<PinnedVersion, CarthageError> {
		if let versions = self.versions[dependency] {
			return .init(versions.keys)
		} else {
			return .init(error: .taggedVersionNotFound(dependency))
		}
	}

	func dependencies(for dependency: Dependency, version: PinnedVersion) -> SignalProducer<(Dependency, VersionSpecifier), CarthageError> {
		if let dependencies = self.versions[dependency]?[version] {
			return .init(dependencies.map { ($0.0, $0.1) })
		} else {
			return .empty
		}
	}

	func resolvedGitReference(_ dependency: Dependency, reference: String) -> SignalProducer<PinnedVersion, CarthageError> {
		if let version = references[dependency]?[reference] {
			return .init(value: version)
		} else {
			return .empty
		}
	}

	func resolve(
		_ resolverType: ResolverProtocol.Type,
		_ dependencies: [Dependency: VersionSpecifier],
		resolved: [Dependency: PinnedVersion] = [:],
		updating: Set<Dependency> = []
	) -> Result<[Dependency: PinnedVersion], CarthageError> {
		let resolver = resolverType.init(
			versionsForDependency: self.versions(for:),
			dependenciesForDependency: self.dependencies(for:version:),
			resolvedGitReference: self.resolvedGitReference(_:reference:)
		)
		return resolver
			.resolve(
				dependencies: dependencies,
				lastResolved: resolved,
				dependenciesToUpdate: updating.map { $0.name }
			)
			.first()!
	}
}

extension DB: ExpressibleByDictionaryLiteral {
	init(dictionaryLiteral elements: (Dependency, [PinnedVersion: [Dependency: VersionSpecifier]])...) {
		self.init(versions: [:], references: [:])
		for (key, value) in elements {
			versions[key] = value
		}
	}
}

private func ==<A: Equatable, B: Equatable>(lhs: [(A, B)], rhs: [(A, B)]) -> Bool {
	guard lhs.count == rhs.count else { return false }
	for (lhs, rhs) in zip(lhs, rhs) {
		guard lhs == rhs else { return false }
	}
	return true
}

private func equal<A: Equatable, B: Equatable>(_ expectedValue: [(A, B)]?) -> NonNilMatcherFunc<[(A, B)]> {
	return NonNilMatcherFunc { actualExpression, failureMessage in
		failureMessage.postfixMessage = "equal <\(stringify(expectedValue))>"
		let actualValue = try actualExpression.evaluate()
		if expectedValue == nil || actualValue == nil {
			if expectedValue == nil {
				failureMessage.postfixActual = " (use beNil() to match nils)"
			}
			return false
		}
		return expectedValue! == actualValue!
	}
}

private func ==<A: Equatable, B: Equatable>(lhs: Expectation<[(A, B)]>, rhs: [(A, B)]) {
	lhs.to(equal(rhs))
}

class ResolverSpec: QuickSpec {
	override func spec() {
		itBehavesLike(ResolverBehavior.self) { () in Resolver.self }
		// TODO: Will uncomment when the new resolver is checked in
		// itBehavesLike(ResolverBehavior.self) { () in NewResolver.self }
	}
}

class ResolverBehavior: Behavior<ResolverProtocol.Type> {
	override static func spec(_ aContext: @escaping () -> ResolverProtocol.Type) {
		let resolverType = aContext()

		describe("\(resolverType)") {

			it("should resolve a simple Cartfile") {
				let db: DB = [
					github1: [
						.v0_1_0: [
							github2: .compatibleWith(.v1_0_0),
						],
					],
					github2: [
						.v1_0_0: [:],
					],
					]

				let resolved = db.resolve(resolverType, [ github1: .exactly(.v0_1_0) ])
				expect(resolved.value!) == [
					github2: .v1_0_0,
					github1: .v0_1_0,
				]
			}

			it("should resolve to the latest matching versions") {
				let db: DB = [
					github1: [
						.v0_1_0: [
							github2: .compatibleWith(.v1_0_0),
						],
						.v1_0_0: [
							github2: .compatibleWith(.v2_0_0),
						],
						.v1_1_0: [
							github2: .compatibleWith(.v2_0_0),
						],
					],
					github2: [
						.v1_0_0: [:],
						.v2_0_0: [:],
						.v2_0_1: [:],
					],
					]

				let resolved = db.resolve(resolverType, [ github1: .any ])
				expect(resolved.value!) == [
					github2: .v2_0_1,
					github1: .v1_1_0,
				]
			}

			it("should resolve a subset when given specific dependencies") {
				let db: DB = [
					github1: [
						.v1_0_0: [
							github2: .compatibleWith(.v1_0_0),
						],
						.v1_1_0: [
							github2: .compatibleWith(.v1_0_0),
						],
					],
					github2: [
						.v1_0_0: [ github3: .compatibleWith(.v1_0_0) ],
						.v1_1_0: [ github3: .compatibleWith(.v1_0_0) ],
					],
					github3: [
						.v1_0_0: [:],
						.v1_1_0: [:],
						.v1_2_0: [:],
					],
					git1: [
						.v1_0_0: [:],
					],
					]

				let resolved = db.resolve(resolverType,
										  [
											github1: .any,
											// Newly added dependencies which are not inclued in the
											// list should not be resolved.
											git1: .any,
											],
										  resolved: [ github1: .v1_0_0, github2: .v1_0_0, github3: .v1_0_0 ],
										  updating: [ github2 ]
				)
				expect(resolved.value!) == [
					github3: .v1_2_0,
					github2: .v1_1_0,
					github1: .v1_0_0,
				]
			}

			it("should fail when given incompatible nested version specifiers") {
				let db: DB = [
					github1: [
						.v1_0_0: [
							git1: .compatibleWith(.v1_0_0),
							github2: .any,
						],
					],
					github2: [
						.v1_0_0: [
							git1: .compatibleWith(.v2_0_0),
						],
					],
					git1: [
						.v1_0_0: [:],
						.v1_1_0: [:],
						.v2_0_0: [:],
						.v2_0_1: [:],
					]
				]
				let resolved = db.resolve(resolverType, [github1: .any])
				expect(resolved.value).to(beNil())
				expect(resolved.error).notTo(beNil())
			}

			it("should correctly resolve when specifiers intersect") {
				let db: DB = [
					github1: [
						.v1_0_0: [
							github2: .compatibleWith(.v1_0_0)
						]
					],
					github2: [
						.v1_0_0: [:],
						.v2_0_0: [:]
					]
				]

				let resolved = db.resolve(resolverType, [ github1: .any, github2: .atLeast(.v1_0_0) ])
				expect(resolved.value!) == [
					github1: .v1_0_0,
					github2: .v1_0_0
				]
			}

<<<<<<< HEAD
				// Only the new resolver passes the following tests.
				if resolverType == NewResolver.self {
					it("should resolve a subset when given specific dependencies that have constraints") {
						let db: DB = [
							github1: [
								.v1_0_0: [
									github2: .compatibleWith(.v1_0_0),
								],
								.v1_1_0: [
									github2: .compatibleWith(.v1_0_0),
								],
								.v2_0_0: [
									github2: .compatibleWith(.v2_0_0),
								],
							],
							github2: [
								.v1_0_0: [ github3: .compatibleWith(.v1_0_0) ],
								.v1_1_0: [ github3: .compatibleWith(.v1_0_0) ],
								.v2_0_0: [:],
							],
							github3: [
								.v1_0_0: [:],
								.v1_1_0: [:],
								.v1_2_0: [:],
							],
							]

						let resolved = db.resolve(resolverType,
						                          [ github1: .any ],
						                          resolved: [ github1: .v1_0_0, github2: .v1_0_0, github3: .v1_0_0 ],
						                          updating: [ github2 ]
						)
						expect(resolved.value!) == [
							github3: .v1_2_0,
							github2: .v1_1_0,
							github1: .v1_0_0,
						]
					}


					it("should fail when the only valid graph is not in the specified dependencies") {
						let db: DB = [
							github1: [
								.v1_0_0: [
									github2: .compatibleWith(.v1_0_0),
								],
								.v1_1_0: [
									github2: .compatibleWith(.v1_0_0),
								],
								.v2_0_0: [
									github2: .compatibleWith(.v2_0_0),
								],
							],
							github2: [
								.v1_0_0: [ github3: .compatibleWith(.v1_0_0) ],
								.v1_1_0: [ github3: .compatibleWith(.v1_0_0) ],
								.v2_0_0: [:],
							],
							github3: [
								.v1_0_0: [:],
								.v1_1_0: [:],
								.v1_2_0: [:],
							],
							]
						let resolved = db.resolve(resolverType,
						                          [ github1: .exactly(.v2_0_0) ],
						                          resolved: [ github1: .v1_0_0, github2: .v1_0_0, github3: .v1_0_0 ],
						                          updating: [ github2 ]
						)
						expect(resolved.value).to(beNil())
						expect(resolved.error).notTo(beNil())
					}
				}
=======
			// Only the new resolver passes the following tests. Will change to non-pending when checked in
			pending("should resolve a subset when given specific dependencies that have constraints") {
				let db: DB = [
					github1: [
						.v1_0_0: [
							github2: .compatibleWith(.v1_0_0),
						],
						.v1_1_0: [
							github2: .compatibleWith(.v1_0_0),
						],
						.v2_0_0: [
							github2: .compatibleWith(.v2_0_0),
						],
					],
					github2: [
						.v1_0_0: [ github3: .compatibleWith(.v1_0_0) ],
						.v1_1_0: [ github3: .compatibleWith(.v1_0_0) ],
						.v2_0_0: [:],
					],
					github3: [
						.v1_0_0: [:],
						.v1_1_0: [:],
						.v1_2_0: [:],
					],
					]

				let resolved = db.resolve(resolverType,
										  [ github1: .any ],
										  resolved: [ github1: .v1_0_0, github2: .v1_0_0, github3: .v1_0_0 ],
										  updating: [ github2 ]
				)
				expect(resolved.value!) == [
					github3: .v1_2_0,
					github2: .v1_1_0,
					github1: .v1_0_0,
				]
			}
>>>>>>> 32a764f9


			pending("should fail when the only valid graph is not in the specified dependencies") {
				let db: DB = [
					github1: [
						.v1_0_0: [
							github2: .compatibleWith(.v1_0_0),
						],
						.v1_1_0: [
							github2: .compatibleWith(.v1_0_0),
						],
						.v2_0_0: [
							github2: .compatibleWith(.v2_0_0),
						],
					],
					github2: [
						.v1_0_0: [ github3: .compatibleWith(.v1_0_0) ],
						.v1_1_0: [ github3: .compatibleWith(.v1_0_0) ],
						.v2_0_0: [:],
					],
					github3: [
						.v1_0_0: [:],
						.v1_1_0: [:],
						.v1_2_0: [:],
					],
					]
				let resolved = db.resolve(resolverType,
										  [ github1: .exactly(.v2_0_0) ],
										  resolved: [ github1: .v1_0_0, github2: .v1_0_0, github3: .v1_0_0 ],
										  updating: [ github2 ]
				)
				expect(resolved.value).to(beNil())
				expect(resolved.error).notTo(beNil())
			}

			it("should resolve a Cartfile whose dependency is specified by both a branch name and a SHA which is the HEAD of that branch") {
				let branch = "development"
				let sha = "8ff4393ede2ca86d5a78edaf62b3a14d90bffab9"

				var db: DB = [
					github1: [
						.v1_0_0: [
							github2: .any,
							github3: .gitReference(sha),
						],
					],
					github2: [
						.v1_0_0: [
							github3: .gitReference(branch),
						],
					],
					github3: [
						.v1_0_0: [:],
					],
					]
				db.references = [
					github3: [
						branch: PinnedVersion(sha),
						sha: PinnedVersion(sha),
					],
				]

				let resolved = db.resolve(resolverType, [ github1: .any, github2: .any ])
				expect(resolved.value!) == [
					github3: PinnedVersion(sha),
					github2: .v1_0_0,
					github1: .v1_0_0,
				]
			}

			it("should correctly order transitive dependencies") {
				let db: DB = [
					github1: [
						.v1_0_0: [
							github2: .any,
							github3: .any,
						],
					],
					github2: [
						.v1_0_0: [
							github3: .any,
							git1: .any,
						],
					],
					github3: [
						.v1_0_0: [ git2: .any ],
					],
					git1: [
						.v1_0_0: [ github3: .any ],
					],
					git2: [
						.v1_0_0: [:],
					],
					]

				let resolved = db.resolve(resolverType, [ github1: .any ])
				expect(resolved.value!) == [
					git2: .v1_0_0,
					github3: .v1_0_0,
					git1: .v1_0_0,
					github2: .v1_0_0,
					github1: .v1_0_0,
				]
			}

			pending("should fail if no versions match the requirements and prerelease versions exist") {
				let db: DB = [
					github1: [
						.v1_0_0: [:],
						.v2_0_0_beta_1: [:],
						.v2_0_0: [:],
						.v3_0_0_beta_1: [:],
					],
					]

				do {
					let resolved = db.resolve(resolverType, [ github1: .atLeast(.v3_0_0) ])
					expect(resolved.value).to(beNil())
					expect(resolved.error).notTo(beNil())
				}
				
				do {
					let resolved = db.resolve(resolverType, [ github1: .compatibleWith(.v3_0_0) ])
					expect(resolved.value).to(beNil())
					expect(resolved.error).notTo(beNil())
				}
				
				do {
					let resolved = db.resolve(resolverType, [ github1: .exactly(.v3_0_0) ])
					expect(resolved.value).to(beNil())
					expect(resolved.error).notTo(beNil())
				}
			}
		}
<<<<<<< HEAD

		itBehavesLike("resolver") { ["resolverType": Resolver.self] }
		itBehavesLike("resolver") { ["resolverType": NewResolver.self] }
=======
>>>>>>> 32a764f9
	}
}
<|MERGE_RESOLUTION|>--- conflicted
+++ resolved
@@ -123,8 +123,7 @@
 class ResolverSpec: QuickSpec {
 	override func spec() {
 		itBehavesLike(ResolverBehavior.self) { () in Resolver.self }
-		// TODO: Will uncomment when the new resolver is checked in
-		// itBehavesLike(ResolverBehavior.self) { () in NewResolver.self }
+		itBehavesLike(ResolverBehavior.self) { () in NewResolver.self }
 	}
 }
 
@@ -266,152 +265,78 @@
 				]
 			}
 
-<<<<<<< HEAD
-				// Only the new resolver passes the following tests.
-				if resolverType == NewResolver.self {
-					it("should resolve a subset when given specific dependencies that have constraints") {
-						let db: DB = [
-							github1: [
-								.v1_0_0: [
-									github2: .compatibleWith(.v1_0_0),
-								],
-								.v1_1_0: [
-									github2: .compatibleWith(.v1_0_0),
-								],
-								.v2_0_0: [
-									github2: .compatibleWith(.v2_0_0),
-								],
-							],
-							github2: [
-								.v1_0_0: [ github3: .compatibleWith(.v1_0_0) ],
-								.v1_1_0: [ github3: .compatibleWith(.v1_0_0) ],
-								.v2_0_0: [:],
-							],
-							github3: [
-								.v1_0_0: [:],
-								.v1_1_0: [:],
-								.v1_2_0: [:],
-							],
-							]
-
-						let resolved = db.resolve(resolverType,
-						                          [ github1: .any ],
-						                          resolved: [ github1: .v1_0_0, github2: .v1_0_0, github3: .v1_0_0 ],
-						                          updating: [ github2 ]
-						)
-						expect(resolved.value!) == [
-							github3: .v1_2_0,
-							github2: .v1_1_0,
-							github1: .v1_0_0,
+			// Only the new resolver passes the following tests.
+			if resolverType == NewResolver.self {
+				it("should resolve a subset when given specific dependencies that have constraints") {
+					let db: DB = [
+						github1: [
+							.v1_0_0: [
+								github2: .compatibleWith(.v1_0_0),
+							],
+							.v1_1_0: [
+								github2: .compatibleWith(.v1_0_0),
+							],
+							.v2_0_0: [
+								github2: .compatibleWith(.v2_0_0),
+							],
+						],
+						github2: [
+							.v1_0_0: [ github3: .compatibleWith(.v1_0_0) ],
+							.v1_1_0: [ github3: .compatibleWith(.v1_0_0) ],
+							.v2_0_0: [:],
+						],
+						github3: [
+							.v1_0_0: [:],
+							.v1_1_0: [:],
+							.v1_2_0: [:],
+						],
 						]
-					}
-
-
-					it("should fail when the only valid graph is not in the specified dependencies") {
-						let db: DB = [
-							github1: [
-								.v1_0_0: [
-									github2: .compatibleWith(.v1_0_0),
-								],
-								.v1_1_0: [
-									github2: .compatibleWith(.v1_0_0),
-								],
-								.v2_0_0: [
-									github2: .compatibleWith(.v2_0_0),
-								],
-							],
-							github2: [
-								.v1_0_0: [ github3: .compatibleWith(.v1_0_0) ],
-								.v1_1_0: [ github3: .compatibleWith(.v1_0_0) ],
-								.v2_0_0: [:],
-							],
-							github3: [
-								.v1_0_0: [:],
-								.v1_1_0: [:],
-								.v1_2_0: [:],
-							],
-							]
-						let resolved = db.resolve(resolverType,
-						                          [ github1: .exactly(.v2_0_0) ],
-						                          resolved: [ github1: .v1_0_0, github2: .v1_0_0, github3: .v1_0_0 ],
-						                          updating: [ github2 ]
-						)
-						expect(resolved.value).to(beNil())
-						expect(resolved.error).notTo(beNil())
-					}
+
+					let resolved = db.resolve(resolverType,
+					                          [ github1: .any ],
+					                          resolved: [ github1: .v1_0_0, github2: .v1_0_0, github3: .v1_0_0 ],
+					                          updating: [ github2 ]
+					)
+					expect(resolved.value!) == [
+						github3: .v1_2_0,
+						github2: .v1_1_0,
+						github1: .v1_0_0,
+					]
 				}
-=======
-			// Only the new resolver passes the following tests. Will change to non-pending when checked in
-			pending("should resolve a subset when given specific dependencies that have constraints") {
-				let db: DB = [
-					github1: [
-						.v1_0_0: [
-							github2: .compatibleWith(.v1_0_0),
-						],
-						.v1_1_0: [
-							github2: .compatibleWith(.v1_0_0),
-						],
-						.v2_0_0: [
-							github2: .compatibleWith(.v2_0_0),
-						],
-					],
-					github2: [
-						.v1_0_0: [ github3: .compatibleWith(.v1_0_0) ],
-						.v1_1_0: [ github3: .compatibleWith(.v1_0_0) ],
-						.v2_0_0: [:],
-					],
-					github3: [
-						.v1_0_0: [:],
-						.v1_1_0: [:],
-						.v1_2_0: [:],
-					],
-					]
-
-				let resolved = db.resolve(resolverType,
-										  [ github1: .any ],
-										  resolved: [ github1: .v1_0_0, github2: .v1_0_0, github3: .v1_0_0 ],
-										  updating: [ github2 ]
-				)
-				expect(resolved.value!) == [
-					github3: .v1_2_0,
-					github2: .v1_1_0,
-					github1: .v1_0_0,
-				]
-			}
->>>>>>> 32a764f9
-
-
-			pending("should fail when the only valid graph is not in the specified dependencies") {
-				let db: DB = [
-					github1: [
-						.v1_0_0: [
-							github2: .compatibleWith(.v1_0_0),
-						],
-						.v1_1_0: [
-							github2: .compatibleWith(.v1_0_0),
-						],
-						.v2_0_0: [
-							github2: .compatibleWith(.v2_0_0),
-						],
-					],
-					github2: [
-						.v1_0_0: [ github3: .compatibleWith(.v1_0_0) ],
-						.v1_1_0: [ github3: .compatibleWith(.v1_0_0) ],
-						.v2_0_0: [:],
-					],
-					github3: [
-						.v1_0_0: [:],
-						.v1_1_0: [:],
-						.v1_2_0: [:],
-					],
-					]
-				let resolved = db.resolve(resolverType,
-										  [ github1: .exactly(.v2_0_0) ],
-										  resolved: [ github1: .v1_0_0, github2: .v1_0_0, github3: .v1_0_0 ],
-										  updating: [ github2 ]
-				)
-				expect(resolved.value).to(beNil())
-				expect(resolved.error).notTo(beNil())
+
+
+				it("should fail when the only valid graph is not in the specified dependencies") {
+					let db: DB = [
+						github1: [
+							.v1_0_0: [
+								github2: .compatibleWith(.v1_0_0),
+							],
+							.v1_1_0: [
+								github2: .compatibleWith(.v1_0_0),
+							],
+							.v2_0_0: [
+								github2: .compatibleWith(.v2_0_0),
+							],
+						],
+						github2: [
+							.v1_0_0: [ github3: .compatibleWith(.v1_0_0) ],
+							.v1_1_0: [ github3: .compatibleWith(.v1_0_0) ],
+							.v2_0_0: [:],
+						],
+						github3: [
+							.v1_0_0: [:],
+							.v1_1_0: [:],
+							.v1_2_0: [:],
+						],
+						]
+					let resolved = db.resolve(resolverType,
+					                          [ github1: .exactly(.v2_0_0) ],
+					                          resolved: [ github1: .v1_0_0, github2: .v1_0_0, github3: .v1_0_0 ],
+					                          updating: [ github2 ]
+					)
+					expect(resolved.value).to(beNil())
+					expect(resolved.error).notTo(beNil())
+				}
 			}
 
 			it("should resolve a Cartfile whose dependency is specified by both a branch name and a SHA which is the HEAD of that branch") {
@@ -513,11 +438,5 @@
 				}
 			}
 		}
-<<<<<<< HEAD
-
-		itBehavesLike("resolver") { ["resolverType": Resolver.self] }
-		itBehavesLike("resolver") { ["resolverType": NewResolver.self] }
-=======
->>>>>>> 32a764f9
-	}
-}
+	}
+}