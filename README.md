--- conflicted
+++ resolved
@@ -46,31 +46,27 @@
 1. Run `carthage update`. This will fetch dependencies into a [Carthage/Checkouts][] folder, then build each one.
 1. On your application targets’ “General” settings tab, in the “Embedded Binaries” section, drag and drop each framework you want to use from the [Carthage/Build][] folder on disk.
 
-<<<<<<< HEAD
-Along the way, Carthage will have created some [build artifacts][Artifacts]. The most important of these is the [Cartfile.resolved][] file, which lists the versions that were actually built for each framework. **Make sure to commit your [Cartfile.resolved][]**, because anyone else using the project will need that file to build the same framework versions.
-=======
 ##### If you're building for iOS
 
 1. Create a [Cartfile][] that lists the frameworks you’d like to use in your project.
-1. Run `carthage update`. This will fetch dependencies into a [Carthage.checkout][] folder, then build each one.
-1. On your application targets’ “General” settings tab, in the “Linked Frameworks and Libraries” section, drag and drop each framework you want to use from the [Carthage.build][] folder on disk.
+1. Run `carthage update`. This will fetch dependencies into a [Carthage/Checkouts][] folder, then build each one.
+1. On your application targets’ “General” settings tab, in the “Linked Frameworks and Libraries” section, drag and drop each framework you want to use from the [Carthage/Build][] folder on disk.
 1. Create a “Run Script” phase with the following contents:
-  
+
   ```sh
   /usr/local/bin/carthage copy-frameworks
   ```
 
   and add the paths to the frameworks you want to use under “Input Files”, e.g.:
-  
+
   ```
-  $(SRCROOT)/Carthage.build/iOS/LlamaKit.framework
-  $(SRCROOT)/Carthage.build/iOS/ReactiveCocoa.framework
+  $(SRCROOT)/Carthage/Build/iOS/LlamaKit.framework
+  $(SRCROOT)/Carthage/Build/iOS/ReactiveCocoa.framework
   ```
 
 ##### For both platforms
 
-Along the way, Carthage will have created some [build artifacts][Artifacts]. The most important of these is the [Cartfile.lock][] file, which lists the versions that were actually built for each framework. **Make sure to commit your [Cartfile.lock][]**, because anyone else using the project will need that file to build the same framework versions.
->>>>>>> 6ee2e1b4
+Along the way, Carthage will have created some [build artifacts][Artifacts]. The most important of these is the [Cartfile.resolved][] file, which lists the versions that were actually built for each framework. **Make sure to commit your [Cartfile.resolved][]**, because anyone else using the project will need that file to build the same framework versions.
 
 After you’ve finished the above steps and pushed your changes, other users of the project only need to fetch the repository and run `carthage bootstrap` to get started with the frameworks you’ve added.
 
