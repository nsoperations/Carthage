// !$*UTF8*$!
{
	archiveVersion = 1;
	classes = {
	};
	objectVersion = 46;
	objects = {

/* Begin PBXBuildFile section */
		885C91281A07499D00461A70 /* GitSpec.swift in Sources */ = {isa = PBXBuildFile; fileRef = 885C91271A07499D00461A70 /* GitSpec.swift */; };
		885C912C1A074AD300461A70 /* fixtures in Resources */ = {isa = PBXBuildFile; fileRef = 885C912B1A074AD300461A70 /* fixtures */; };
		88651A371A0A0CBA00766E2C /* CarthageSpec.swift in Sources */ = {isa = PBXBuildFile; fileRef = 88651A361A0A0CBA00766E2C /* CarthageSpec.swift */; };
		88ED56D619ECE34900CBF5C4 /* Git.swift in Sources */ = {isa = PBXBuildFile; fileRef = 88ED56D519ECE34900CBF5C4 /* Git.swift */; };
		D01F8A3F19EA28C400643E7C /* ReactiveCocoa.framework in Frameworks */ = {isa = PBXBuildFile; fileRef = D01F8A3E19EA28C400643E7C /* ReactiveCocoa.framework */; };
		D01F8A4119EA28C600643E7C /* LlamaKit.framework in Frameworks */ = {isa = PBXBuildFile; fileRef = D01F8A4019EA28C600643E7C /* LlamaKit.framework */; };
		D01F8A4419EA28E400643E7C /* LlamaKit.framework in Copy Frameworks */ = {isa = PBXBuildFile; fileRef = D01F8A4019EA28C600643E7C /* LlamaKit.framework */; settings = {ATTRIBUTES = (CodeSignOnCopy, RemoveHeadersOnCopy, ); }; };
		D01F8A4519EA28E600643E7C /* ReactiveCocoa.framework in Copy Frameworks */ = {isa = PBXBuildFile; fileRef = D01F8A3E19EA28C400643E7C /* ReactiveCocoa.framework */; settings = {ATTRIBUTES = (CodeSignOnCopy, RemoveHeadersOnCopy, ); }; };
		D01F8A4819EA28F600643E7C /* Nimble.framework in Frameworks */ = {isa = PBXBuildFile; fileRef = D01F8A4619EA28F600643E7C /* Nimble.framework */; };
		D01F8A4919EA28F600643E7C /* Quick.framework in Frameworks */ = {isa = PBXBuildFile; fileRef = D01F8A4719EA28F600643E7C /* Quick.framework */; };
		D01F8A4A19EA28FE00643E7C /* Quick.framework in Frameworks */ = {isa = PBXBuildFile; fileRef = D01F8A4719EA28F600643E7C /* Quick.framework */; };
		D01F8A4C19EA28FE00643E7C /* Nimble.framework in Frameworks */ = {isa = PBXBuildFile; fileRef = D01F8A4B19EA28FE00643E7C /* Nimble.framework */; };
		D01F8A5419EA2F1700643E7C /* Xcode.swift in Sources */ = {isa = PBXBuildFile; fileRef = D01F8A5319EA2F1700643E7C /* Xcode.swift */; };
		D03B32BF19EA49D8007788BE /* Build.swift in Sources */ = {isa = PBXBuildFile; fileRef = D03B32BE19EA49D8007788BE /* Build.swift */; };
		D04AEADB19E918C30045C166 /* TaskSpec.swift in Sources */ = {isa = PBXBuildFile; fileRef = D04AEADA19E918C30045C166 /* TaskSpec.swift */; };
		D074EDC51A049283001DE082 /* FrameworkExtensions.swift in Sources */ = {isa = PBXBuildFile; fileRef = D074EDC41A049283001DE082 /* FrameworkExtensions.swift */; };
		D0AAAB4A19FAEDB4007B24B3 /* Errors.swift in Sources */ = {isa = PBXBuildFile; fileRef = D0AAAB4919FAEDB4007B24B3 /* Errors.swift */; };
		D0AAAB5019FB0960007B24B3 /* CarthageKit.framework in Embed Frameworks */ = {isa = PBXBuildFile; fileRef = D0D1216D19E87B05005E4BAA /* CarthageKit.framework */; settings = {ATTRIBUTES = (CodeSignOnCopy, RemoveHeadersOnCopy, ); }; };
		D0AAAB5519FB1062007B24B3 /* TestCartfile in Resources */ = {isa = PBXBuildFile; fileRef = D0AAAB5419FB1062007B24B3 /* TestCartfile */; };
		D0AD39B019E900BC00B343CE /* Task.swift in Sources */ = {isa = PBXBuildFile; fileRef = D0AD39AF19E900BC00B343CE /* Task.swift */; };
		D0D1217219E87B05005E4BAA /* CarthageKit.h in Headers */ = {isa = PBXBuildFile; fileRef = D0D1217119E87B05005E4BAA /* CarthageKit.h */; settings = {ATTRIBUTES = (Public, ); }; };
		D0D1217819E87B05005E4BAA /* CarthageKit.framework in Frameworks */ = {isa = PBXBuildFile; fileRef = D0D1216D19E87B05005E4BAA /* CarthageKit.framework */; };
		D0D1219019E88A15005E4BAA /* Cartfile.swift in Sources */ = {isa = PBXBuildFile; fileRef = D0D1218F19E88A15005E4BAA /* Cartfile.swift */; };
		D0D1219219E88B8F005E4BAA /* GitHub.swift in Sources */ = {isa = PBXBuildFile; fileRef = D0D1219119E88B8F005E4BAA /* GitHub.swift */; };
		D0D121E019E8999E005E4BAA /* CartfileSpec.swift in Sources */ = {isa = PBXBuildFile; fileRef = D0D121DF19E8999E005E4BAA /* CartfileSpec.swift */; };
		D0D789C619FCD44700F07D81 /* CommandSpec.swift in Sources */ = {isa = PBXBuildFile; fileRef = D0D789C519FCD44700F07D81 /* CommandSpec.swift */; };
		D0D789C719FCD44B00F07D81 /* Command.swift in Sources */ = {isa = PBXBuildFile; fileRef = D06939B019E8A757001E44AE /* Command.swift */; };
		D0DB09A419EA354200234B16 /* XcodeSpec.swift in Sources */ = {isa = PBXBuildFile; fileRef = D0DB09A319EA354200234B16 /* XcodeSpec.swift */; };
		D0E7B65319E9C6AD00EDBA4D /* CarthageKit.framework in Frameworks */ = {isa = PBXBuildFile; fileRef = D0D1216D19E87B05005E4BAA /* CarthageKit.framework */; };
		D0E7B65419E9C76900EDBA4D /* Command.swift in Sources */ = {isa = PBXBuildFile; fileRef = D06939B019E8A757001E44AE /* Command.swift */; };
		D0E7B65519E9C76900EDBA4D /* Help.swift in Sources */ = {isa = PBXBuildFile; fileRef = D06939B219E8A79F001E44AE /* Help.swift */; };
		D0E7B65619E9C76900EDBA4D /* main.swift in Sources */ = {isa = PBXBuildFile; fileRef = D0D1211B19E87861005E4BAA /* main.swift */; };
		F603929919EA29F80050A6AF /* Project.swift in Sources */ = {isa = PBXBuildFile; fileRef = F603929819EA29F80050A6AF /* Project.swift */; };
		F689C33619EA14D4006D1EFA /* Checkout.swift in Sources */ = {isa = PBXBuildFile; fileRef = F66685FB19E8F1EC00487A88 /* Checkout.swift */; };
/* End PBXBuildFile section */

/* Begin PBXContainerItemProxy section */
		D0AAAB5119FB0960007B24B3 /* PBXContainerItemProxy */ = {
			isa = PBXContainerItemProxy;
			containerPortal = D0D1211019E87861005E4BAA /* Project object */;
			proxyType = 1;
			remoteGlobalIDString = D0D1216C19E87B05005E4BAA;
			remoteInfo = CarthageKit;
		};
		D0D1217919E87B05005E4BAA /* PBXContainerItemProxy */ = {
			isa = PBXContainerItemProxy;
			containerPortal = D0D1211019E87861005E4BAA /* Project object */;
			proxyType = 1;
			remoteGlobalIDString = D0D1216C19E87B05005E4BAA;
			remoteInfo = CarthageKit;
		};
		D0E7B64219E9C64600EDBA4D /* PBXContainerItemProxy */ = {
			isa = PBXContainerItemProxy;
			containerPortal = D0D1211019E87861005E4BAA /* Project object */;
			proxyType = 1;
			remoteGlobalIDString = D0E7B63119E9C64500EDBA4D;
			remoteInfo = carthage;
		};
/* End PBXContainerItemProxy section */

/* Begin PBXCopyFilesBuildPhase section */
		D039935519E9A9F500D13E71 /* Copy Frameworks */ = {
			isa = PBXCopyFilesBuildPhase;
			buildActionMask = 2147483647;
			dstPath = "";
			dstSubfolderSpec = 10;
			files = (
				D01F8A4419EA28E400643E7C /* LlamaKit.framework in Copy Frameworks */,
				D01F8A4519EA28E600643E7C /* ReactiveCocoa.framework in Copy Frameworks */,
			);
			name = "Copy Frameworks";
			runOnlyForDeploymentPostprocessing = 0;
		};
		D0AAAB5319FB0960007B24B3 /* Embed Frameworks */ = {
			isa = PBXCopyFilesBuildPhase;
			buildActionMask = 2147483647;
			dstPath = "";
			dstSubfolderSpec = 10;
			files = (
				D0AAAB5019FB0960007B24B3 /* CarthageKit.framework in Embed Frameworks */,
			);
			name = "Embed Frameworks";
			runOnlyForDeploymentPostprocessing = 0;
		};
/* End PBXCopyFilesBuildPhase section */

/* Begin PBXFileReference section */
		885C91271A07499D00461A70 /* GitSpec.swift */ = {isa = PBXFileReference; fileEncoding = 4; lastKnownFileType = sourcecode.swift; path = GitSpec.swift; sourceTree = "<group>"; };
		885C912B1A074AD300461A70 /* fixtures */ = {isa = PBXFileReference; lastKnownFileType = folder; path = fixtures; sourceTree = "<group>"; };
		88651A361A0A0CBA00766E2C /* CarthageSpec.swift */ = {isa = PBXFileReference; fileEncoding = 4; lastKnownFileType = sourcecode.swift; path = CarthageSpec.swift; sourceTree = "<group>"; };
		88ED56D519ECE34900CBF5C4 /* Git.swift */ = {isa = PBXFileReference; fileEncoding = 4; lastKnownFileType = sourcecode.swift; path = Git.swift; sourceTree = "<group>"; };
		D01F8A3E19EA28C400643E7C /* ReactiveCocoa.framework */ = {isa = PBXFileReference; lastKnownFileType = wrapper.framework; path = ReactiveCocoa.framework; sourceTree = BUILT_PRODUCTS_DIR; };
		D01F8A4019EA28C600643E7C /* LlamaKit.framework */ = {isa = PBXFileReference; lastKnownFileType = wrapper.framework; path = LlamaKit.framework; sourceTree = BUILT_PRODUCTS_DIR; };
		D01F8A4619EA28F600643E7C /* Nimble.framework */ = {isa = PBXFileReference; lastKnownFileType = wrapper.framework; name = Nimble.framework; path = ../External/ReactiveCocoa/External/Quick/Externals/Nimble/build/Debug/Nimble.framework; sourceTree = "<group>"; };
		D01F8A4719EA28F600643E7C /* Quick.framework */ = {isa = PBXFileReference; lastKnownFileType = wrapper.framework; path = Quick.framework; sourceTree = BUILT_PRODUCTS_DIR; };
		D01F8A4B19EA28FE00643E7C /* Nimble.framework */ = {isa = PBXFileReference; lastKnownFileType = wrapper.framework; name = Nimble.framework; path = ../External/ReactiveCocoa/External/Quick/Externals/Nimble/build/Debug/Nimble.framework; sourceTree = "<group>"; };
		D01F8A5319EA2F1700643E7C /* Xcode.swift */ = {isa = PBXFileReference; fileEncoding = 4; lastKnownFileType = sourcecode.swift; path = Xcode.swift; sourceTree = "<group>"; };
		D03B32BE19EA49D8007788BE /* Build.swift */ = {isa = PBXFileReference; fileEncoding = 4; lastKnownFileType = sourcecode.swift; name = Build.swift; path = carthage/Build.swift; sourceTree = SOURCE_ROOT; };
		D04AEADA19E918C30045C166 /* TaskSpec.swift */ = {isa = PBXFileReference; fileEncoding = 4; lastKnownFileType = sourcecode.swift; path = TaskSpec.swift; sourceTree = "<group>"; };
		D06939B019E8A757001E44AE /* Command.swift */ = {isa = PBXFileReference; fileEncoding = 4; lastKnownFileType = sourcecode.swift; path = Command.swift; sourceTree = "<group>"; };
		D06939B219E8A79F001E44AE /* Help.swift */ = {isa = PBXFileReference; fileEncoding = 4; lastKnownFileType = sourcecode.swift; path = Help.swift; sourceTree = "<group>"; };
		D074EDC41A049283001DE082 /* FrameworkExtensions.swift */ = {isa = PBXFileReference; fileEncoding = 4; lastKnownFileType = sourcecode.swift; path = FrameworkExtensions.swift; sourceTree = "<group>"; };
		D0AAAB4919FAEDB4007B24B3 /* Errors.swift */ = {isa = PBXFileReference; fileEncoding = 4; lastKnownFileType = sourcecode.swift; path = Errors.swift; sourceTree = "<group>"; };
		D0AAAB5419FB1062007B24B3 /* TestCartfile */ = {isa = PBXFileReference; fileEncoding = 4; lastKnownFileType = text; path = TestCartfile; sourceTree = "<group>"; };
		D0AD39AF19E900BC00B343CE /* Task.swift */ = {isa = PBXFileReference; fileEncoding = 4; lastKnownFileType = sourcecode.swift; path = Task.swift; sourceTree = "<group>"; };
		D0D1211B19E87861005E4BAA /* main.swift */ = {isa = PBXFileReference; lastKnownFileType = sourcecode.swift; path = main.swift; sourceTree = "<group>"; };
		D0D1212419E878CC005E4BAA /* Common.xcconfig */ = {isa = PBXFileReference; lastKnownFileType = text.xcconfig; path = Common.xcconfig; sourceTree = "<group>"; };
		D0D1212619E878CC005E4BAA /* Debug.xcconfig */ = {isa = PBXFileReference; lastKnownFileType = text.xcconfig; path = Debug.xcconfig; sourceTree = "<group>"; };
		D0D1212719E878CC005E4BAA /* Profile.xcconfig */ = {isa = PBXFileReference; lastKnownFileType = text.xcconfig; path = Profile.xcconfig; sourceTree = "<group>"; };
		D0D1212819E878CC005E4BAA /* Release.xcconfig */ = {isa = PBXFileReference; lastKnownFileType = text.xcconfig; path = Release.xcconfig; sourceTree = "<group>"; };
		D0D1212919E878CC005E4BAA /* Test.xcconfig */ = {isa = PBXFileReference; lastKnownFileType = text.xcconfig; path = Test.xcconfig; sourceTree = "<group>"; };
		D0D1212B19E878CC005E4BAA /* Application.xcconfig */ = {isa = PBXFileReference; lastKnownFileType = text.xcconfig; path = Application.xcconfig; sourceTree = "<group>"; };
		D0D1212C19E878CC005E4BAA /* Framework.xcconfig */ = {isa = PBXFileReference; lastKnownFileType = text.xcconfig; path = Framework.xcconfig; sourceTree = "<group>"; };
		D0D1212D19E878CC005E4BAA /* StaticLibrary.xcconfig */ = {isa = PBXFileReference; lastKnownFileType = text.xcconfig; path = StaticLibrary.xcconfig; sourceTree = "<group>"; };
		D0D1212F19E878CC005E4BAA /* iOS-Application.xcconfig */ = {isa = PBXFileReference; lastKnownFileType = text.xcconfig; path = "iOS-Application.xcconfig"; sourceTree = "<group>"; };
		D0D1213019E878CC005E4BAA /* iOS-Base.xcconfig */ = {isa = PBXFileReference; lastKnownFileType = text.xcconfig; path = "iOS-Base.xcconfig"; sourceTree = "<group>"; };
		D0D1213119E878CC005E4BAA /* iOS-Framework.xcconfig */ = {isa = PBXFileReference; lastKnownFileType = text.xcconfig; path = "iOS-Framework.xcconfig"; sourceTree = "<group>"; };
		D0D1213219E878CC005E4BAA /* iOS-StaticLibrary.xcconfig */ = {isa = PBXFileReference; lastKnownFileType = text.xcconfig; path = "iOS-StaticLibrary.xcconfig"; sourceTree = "<group>"; };
		D0D1213419E878CC005E4BAA /* Mac-Application.xcconfig */ = {isa = PBXFileReference; lastKnownFileType = text.xcconfig; path = "Mac-Application.xcconfig"; sourceTree = "<group>"; };
		D0D1213519E878CC005E4BAA /* Mac-Base.xcconfig */ = {isa = PBXFileReference; lastKnownFileType = text.xcconfig; path = "Mac-Base.xcconfig"; sourceTree = "<group>"; };
		D0D1213619E878CC005E4BAA /* Mac-DynamicLibrary.xcconfig */ = {isa = PBXFileReference; lastKnownFileType = text.xcconfig; path = "Mac-DynamicLibrary.xcconfig"; sourceTree = "<group>"; };
		D0D1213719E878CC005E4BAA /* Mac-Framework.xcconfig */ = {isa = PBXFileReference; lastKnownFileType = text.xcconfig; path = "Mac-Framework.xcconfig"; sourceTree = "<group>"; };
		D0D1213819E878CC005E4BAA /* Mac-StaticLibrary.xcconfig */ = {isa = PBXFileReference; lastKnownFileType = text.xcconfig; path = "Mac-StaticLibrary.xcconfig"; sourceTree = "<group>"; };
		D0D1213919E878CC005E4BAA /* README.md */ = {isa = PBXFileReference; lastKnownFileType = net.daringfireball.markdown; path = README.md; sourceTree = "<group>"; };
		D0D1216D19E87B05005E4BAA /* CarthageKit.framework */ = {isa = PBXFileReference; explicitFileType = wrapper.framework; includeInIndex = 0; path = CarthageKit.framework; sourceTree = BUILT_PRODUCTS_DIR; };
		D0D1217019E87B05005E4BAA /* Info.plist */ = {isa = PBXFileReference; lastKnownFileType = text.plist.xml; path = Info.plist; sourceTree = "<group>"; };
		D0D1217119E87B05005E4BAA /* CarthageKit.h */ = {isa = PBXFileReference; lastKnownFileType = sourcecode.c.h; path = CarthageKit.h; sourceTree = "<group>"; };
		D0D1217719E87B05005E4BAA /* CarthageKitTests.xctest */ = {isa = PBXFileReference; explicitFileType = wrapper.cfbundle; includeInIndex = 0; path = CarthageKitTests.xctest; sourceTree = BUILT_PRODUCTS_DIR; };
		D0D1217D19E87B05005E4BAA /* Info.plist */ = {isa = PBXFileReference; lastKnownFileType = text.plist.xml; path = Info.plist; sourceTree = "<group>"; };
		D0D1218F19E88A15005E4BAA /* Cartfile.swift */ = {isa = PBXFileReference; fileEncoding = 4; lastKnownFileType = sourcecode.swift; path = Cartfile.swift; sourceTree = "<group>"; };
		D0D1219119E88B8F005E4BAA /* GitHub.swift */ = {isa = PBXFileReference; fileEncoding = 4; lastKnownFileType = sourcecode.swift; path = GitHub.swift; sourceTree = "<group>"; };
		D0D121DF19E8999E005E4BAA /* CartfileSpec.swift */ = {isa = PBXFileReference; fileEncoding = 4; lastKnownFileType = sourcecode.swift; path = CartfileSpec.swift; sourceTree = "<group>"; };
		D0D789C519FCD44700F07D81 /* CommandSpec.swift */ = {isa = PBXFileReference; fileEncoding = 4; lastKnownFileType = sourcecode.swift; path = CommandSpec.swift; sourceTree = "<group>"; };
		D0DB09A319EA354200234B16 /* XcodeSpec.swift */ = {isa = PBXFileReference; fileEncoding = 4; lastKnownFileType = sourcecode.swift; path = XcodeSpec.swift; sourceTree = "<group>"; };
		D0E7B63219E9C64500EDBA4D /* carthage.app */ = {isa = PBXFileReference; explicitFileType = wrapper.application; includeInIndex = 0; path = carthage.app; sourceTree = BUILT_PRODUCTS_DIR; };
		D0E7B64119E9C64600EDBA4D /* CarthageTests.xctest */ = {isa = PBXFileReference; explicitFileType = wrapper.cfbundle; includeInIndex = 0; path = CarthageTests.xctest; sourceTree = BUILT_PRODUCTS_DIR; };
		D0E7B64619E9C64600EDBA4D /* Info.plist */ = {isa = PBXFileReference; lastKnownFileType = text.plist.xml; path = Info.plist; sourceTree = "<group>"; };
		D0E7B65819E9CA0800EDBA4D /* carthage */ = {isa = PBXFileReference; lastKnownFileType = text; path = carthage; sourceTree = BUILT_PRODUCTS_DIR; };
		F603929819EA29F80050A6AF /* Project.swift */ = {isa = PBXFileReference; fileEncoding = 4; lastKnownFileType = sourcecode.swift; path = Project.swift; sourceTree = "<group>"; };
		F66685FB19E8F1EC00487A88 /* Checkout.swift */ = {isa = PBXFileReference; fileEncoding = 4; lastKnownFileType = sourcecode.swift; path = Checkout.swift; sourceTree = "<group>"; };
/* End PBXFileReference section */

/* Begin PBXFrameworksBuildPhase section */
		D0D1216919E87B05005E4BAA /* Frameworks */ = {
			isa = PBXFrameworksBuildPhase;
			buildActionMask = 2147483647;
			files = (
				D01F8A4119EA28C600643E7C /* LlamaKit.framework in Frameworks */,
				D01F8A3F19EA28C400643E7C /* ReactiveCocoa.framework in Frameworks */,
			);
			runOnlyForDeploymentPostprocessing = 0;
		};
		D0D1217419E87B05005E4BAA /* Frameworks */ = {
			isa = PBXFrameworksBuildPhase;
			buildActionMask = 2147483647;
			files = (
				D01F8A4C19EA28FE00643E7C /* Nimble.framework in Frameworks */,
				D01F8A4A19EA28FE00643E7C /* Quick.framework in Frameworks */,
				D0D1217819E87B05005E4BAA /* CarthageKit.framework in Frameworks */,
			);
			runOnlyForDeploymentPostprocessing = 0;
		};
		D0E7B62F19E9C64500EDBA4D /* Frameworks */ = {
			isa = PBXFrameworksBuildPhase;
			buildActionMask = 2147483647;
			files = (
				D0E7B65319E9C6AD00EDBA4D /* CarthageKit.framework in Frameworks */,
			);
			runOnlyForDeploymentPostprocessing = 0;
		};
		D0E7B63E19E9C64600EDBA4D /* Frameworks */ = {
			isa = PBXFrameworksBuildPhase;
			buildActionMask = 2147483647;
			files = (
				D01F8A4819EA28F600643E7C /* Nimble.framework in Frameworks */,
				D01F8A4919EA28F600643E7C /* Quick.framework in Frameworks */,
			);
			runOnlyForDeploymentPostprocessing = 0;
		};
/* End PBXFrameworksBuildPhase section */

/* Begin PBXGroup section */
		D0D1210F19E87861005E4BAA = {
			isa = PBXGroup;
			children = (
				D0D1211A19E87861005E4BAA /* Carthage */,
				D0E7B64419E9C64600EDBA4D /* CarthageTests */,
				D0D1216E19E87B05005E4BAA /* CarthageKit */,
				D0D1217B19E87B05005E4BAA /* CarthageKitTests */,
				D0D1211919E87861005E4BAA /* Products */,
				D0E7B65819E9CA0800EDBA4D /* carthage */,
			);
			sourceTree = "<group>";
		};
		D0D1211919E87861005E4BAA /* Products */ = {
			isa = PBXGroup;
			children = (
				D0D1216D19E87B05005E4BAA /* CarthageKit.framework */,
				D0D1217719E87B05005E4BAA /* CarthageKitTests.xctest */,
				D0E7B63219E9C64500EDBA4D /* carthage.app */,
				D0E7B64119E9C64600EDBA4D /* CarthageTests.xctest */,
			);
			name = Products;
			sourceTree = "<group>";
		};
		D0D1211A19E87861005E4BAA /* Carthage */ = {
			isa = PBXGroup;
			children = (
				D03B32BE19EA49D8007788BE /* Build.swift */,
				F66685FB19E8F1EC00487A88 /* Checkout.swift */,
				D06939B019E8A757001E44AE /* Command.swift */,
				D06939B219E8A79F001E44AE /* Help.swift */,
				D0D1211B19E87861005E4BAA /* main.swift */,
			);
			path = Carthage;
			sourceTree = "<group>";
		};
		D0D1212219E878CC005E4BAA /* Configuration */ = {
			isa = PBXGroup;
			children = (
				D0D1212319E878CC005E4BAA /* Base */,
				D0D1212E19E878CC005E4BAA /* iOS */,
				D0D1213319E878CC005E4BAA /* Mac OS X */,
				D0D1213919E878CC005E4BAA /* README.md */,
			);
			name = Configuration;
			path = ../External/ReactiveCocoa/External/xcconfigs;
			sourceTree = "<group>";
		};
		D0D1212319E878CC005E4BAA /* Base */ = {
			isa = PBXGroup;
			children = (
				D0D1212419E878CC005E4BAA /* Common.xcconfig */,
				D0D1212519E878CC005E4BAA /* Configurations */,
				D0D1212A19E878CC005E4BAA /* Targets */,
			);
			path = Base;
			sourceTree = "<group>";
		};
		D0D1212519E878CC005E4BAA /* Configurations */ = {
			isa = PBXGroup;
			children = (
				D0D1212619E878CC005E4BAA /* Debug.xcconfig */,
				D0D1212719E878CC005E4BAA /* Profile.xcconfig */,
				D0D1212819E878CC005E4BAA /* Release.xcconfig */,
				D0D1212919E878CC005E4BAA /* Test.xcconfig */,
			);
			path = Configurations;
			sourceTree = "<group>";
		};
		D0D1212A19E878CC005E4BAA /* Targets */ = {
			isa = PBXGroup;
			children = (
				D0D1212B19E878CC005E4BAA /* Application.xcconfig */,
				D0D1212C19E878CC005E4BAA /* Framework.xcconfig */,
				D0D1212D19E878CC005E4BAA /* StaticLibrary.xcconfig */,
			);
			path = Targets;
			sourceTree = "<group>";
		};
		D0D1212E19E878CC005E4BAA /* iOS */ = {
			isa = PBXGroup;
			children = (
				D0D1212F19E878CC005E4BAA /* iOS-Application.xcconfig */,
				D0D1213019E878CC005E4BAA /* iOS-Base.xcconfig */,
				D0D1213119E878CC005E4BAA /* iOS-Framework.xcconfig */,
				D0D1213219E878CC005E4BAA /* iOS-StaticLibrary.xcconfig */,
			);
			path = iOS;
			sourceTree = "<group>";
		};
		D0D1213319E878CC005E4BAA /* Mac OS X */ = {
			isa = PBXGroup;
			children = (
				D0D1213419E878CC005E4BAA /* Mac-Application.xcconfig */,
				D0D1213519E878CC005E4BAA /* Mac-Base.xcconfig */,
				D0D1213619E878CC005E4BAA /* Mac-DynamicLibrary.xcconfig */,
				D0D1213719E878CC005E4BAA /* Mac-Framework.xcconfig */,
				D0D1213819E878CC005E4BAA /* Mac-StaticLibrary.xcconfig */,
			);
			path = "Mac OS X";
			sourceTree = "<group>";
		};
		D0D1216E19E87B05005E4BAA /* CarthageKit */ = {
			isa = PBXGroup;
			children = (
				D0D1217119E87B05005E4BAA /* CarthageKit.h */,
				F603929819EA29F80050A6AF /* Project.swift */,
				D0D1218F19E88A15005E4BAA /* Cartfile.swift */,
				88ED56D519ECE34900CBF5C4 /* Git.swift */,
				D0AAAB4919FAEDB4007B24B3 /* Errors.swift */,
				D074EDC41A049283001DE082 /* FrameworkExtensions.swift */,
				D0D1219119E88B8F005E4BAA /* GitHub.swift */,
				D0AD39AF19E900BC00B343CE /* Task.swift */,
				D01F8A5319EA2F1700643E7C /* Xcode.swift */,
				D0D1216F19E87B05005E4BAA /* Supporting Files */,
			);
			path = CarthageKit;
			sourceTree = "<group>";
		};
		D0D1216F19E87B05005E4BAA /* Supporting Files */ = {
			isa = PBXGroup;
			children = (
				D01F8A4019EA28C600643E7C /* LlamaKit.framework */,
				D01F8A3E19EA28C400643E7C /* ReactiveCocoa.framework */,
				D0D1217019E87B05005E4BAA /* Info.plist */,
			);
			name = "Supporting Files";
			sourceTree = "<group>";
		};
		D0D1217B19E87B05005E4BAA /* CarthageKitTests */ = {
			isa = PBXGroup;
			children = (
				88651A361A0A0CBA00766E2C /* CarthageSpec.swift */,
				D0D121DF19E8999E005E4BAA /* CartfileSpec.swift */,
				D04AEADA19E918C30045C166 /* TaskSpec.swift */,
				D0DB09A319EA354200234B16 /* XcodeSpec.swift */,
				885C91271A07499D00461A70 /* GitSpec.swift */,
				D0D1212219E878CC005E4BAA /* Configuration */,
				D0D1217C19E87B05005E4BAA /* Supporting Files */,
			);
			path = CarthageKitTests;
			sourceTree = "<group>";
		};
		D0D1217C19E87B05005E4BAA /* Supporting Files */ = {
			isa = PBXGroup;
			children = (
				885C912B1A074AD300461A70 /* fixtures */,
				D01F8A4B19EA28FE00643E7C /* Nimble.framework */,
				D01F8A4619EA28F600643E7C /* Nimble.framework */,
				D01F8A4719EA28F600643E7C /* Quick.framework */,
				D0D1217D19E87B05005E4BAA /* Info.plist */,
				D0AAAB5419FB1062007B24B3 /* TestCartfile */,
			);
			name = "Supporting Files";
			sourceTree = "<group>";
		};
		D0E7B64419E9C64600EDBA4D /* CarthageTests */ = {
			isa = PBXGroup;
			children = (
				D0D789C519FCD44700F07D81 /* CommandSpec.swift */,
				D0E7B64519E9C64600EDBA4D /* Supporting Files */,
			);
			name = CarthageTests;
			path = carthageTests;
			sourceTree = "<group>";
		};
		D0E7B64519E9C64600EDBA4D /* Supporting Files */ = {
			isa = PBXGroup;
			children = (
				D0E7B64619E9C64600EDBA4D /* Info.plist */,
			);
			name = "Supporting Files";
			sourceTree = "<group>";
		};
/* End PBXGroup section */

/* Begin PBXHeadersBuildPhase section */
		D0D1216A19E87B05005E4BAA /* Headers */ = {
			isa = PBXHeadersBuildPhase;
			buildActionMask = 2147483647;
			files = (
				D0D1217219E87B05005E4BAA /* CarthageKit.h in Headers */,
			);
			runOnlyForDeploymentPostprocessing = 0;
		};
/* End PBXHeadersBuildPhase section */

/* Begin PBXNativeTarget section */
		D0D1216C19E87B05005E4BAA /* CarthageKit */ = {
			isa = PBXNativeTarget;
			buildConfigurationList = D0D1218419E87B05005E4BAA /* Build configuration list for PBXNativeTarget "CarthageKit" */;
			buildPhases = (
				D0D1216819E87B05005E4BAA /* Sources */,
				D0D1216919E87B05005E4BAA /* Frameworks */,
				D0D1216A19E87B05005E4BAA /* Headers */,
				D0D1216B19E87B05005E4BAA /* Resources */,
				D039935519E9A9F500D13E71 /* Copy Frameworks */,
			);
			buildRules = (
			);
			dependencies = (
			);
			name = CarthageKit;
			productName = CarthageKit;
			productReference = D0D1216D19E87B05005E4BAA /* CarthageKit.framework */;
			productType = "com.apple.product-type.framework";
		};
		D0D1217619E87B05005E4BAA /* CarthageKitTests */ = {
			isa = PBXNativeTarget;
			buildConfigurationList = D0D1218519E87B05005E4BAA /* Build configuration list for PBXNativeTarget "CarthageKitTests" */;
			buildPhases = (
				D0D1217319E87B05005E4BAA /* Sources */,
				D0D1217419E87B05005E4BAA /* Frameworks */,
				D0D1217519E87B05005E4BAA /* Resources */,
			);
			buildRules = (
			);
			dependencies = (
				D0D1217A19E87B05005E4BAA /* PBXTargetDependency */,
			);
			name = CarthageKitTests;
			productName = CarthageKitTests;
			productReference = D0D1217719E87B05005E4BAA /* CarthageKitTests.xctest */;
			productType = "com.apple.product-type.bundle.unit-test";
		};
		D0E7B63119E9C64500EDBA4D /* carthage */ = {
			isa = PBXNativeTarget;
			buildConfigurationList = D0E7B64919E9C64600EDBA4D /* Build configuration list for PBXNativeTarget "carthage" */;
			buildPhases = (
				D0E7B62E19E9C64500EDBA4D /* Sources */,
				D0E7B62F19E9C64500EDBA4D /* Frameworks */,
				D0E7B63019E9C64500EDBA4D /* Resources */,
				D0E7B65719E9C7C700EDBA4D /* Extract CLI Tool */,
				D0AAAB5319FB0960007B24B3 /* Embed Frameworks */,
			);
			buildRules = (
			);
			dependencies = (
				D0AAAB5219FB0960007B24B3 /* PBXTargetDependency */,
			);
			name = carthage;
			productName = carthage;
			productReference = D0E7B63219E9C64500EDBA4D /* carthage.app */;
			productType = "com.apple.product-type.application";
		};
		D0E7B64019E9C64600EDBA4D /* CarthageTests */ = {
			isa = PBXNativeTarget;
			buildConfigurationList = D0E7B64E19E9C64600EDBA4D /* Build configuration list for PBXNativeTarget "CarthageTests" */;
			buildPhases = (
				D0E7B63D19E9C64600EDBA4D /* Sources */,
				D0E7B63E19E9C64600EDBA4D /* Frameworks */,
				D0E7B63F19E9C64600EDBA4D /* Resources */,
			);
			buildRules = (
			);
			dependencies = (
				D0E7B64319E9C64600EDBA4D /* PBXTargetDependency */,
			);
			name = CarthageTests;
			productName = carthageTests;
			productReference = D0E7B64119E9C64600EDBA4D /* CarthageTests.xctest */;
			productType = "com.apple.product-type.bundle.unit-test";
		};
/* End PBXNativeTarget section */

/* Begin PBXProject section */
		D0D1211019E87861005E4BAA /* Project object */ = {
			isa = PBXProject;
			attributes = {
				LastUpgradeCheck = 0610;
				ORGANIZATIONNAME = Carthage;
				TargetAttributes = {
					D0D1216C19E87B05005E4BAA = {
						CreatedOnToolsVersion = 6.1;
					};
					D0D1217619E87B05005E4BAA = {
						CreatedOnToolsVersion = 6.1;
					};
					D0E7B63119E9C64500EDBA4D = {
						CreatedOnToolsVersion = 6.1;
					};
					D0E7B64019E9C64600EDBA4D = {
						CreatedOnToolsVersion = 6.1;
						TestTargetID = D0E7B63119E9C64500EDBA4D;
					};
				};
			};
			buildConfigurationList = D0D1211319E87861005E4BAA /* Build configuration list for PBXProject "Carthage" */;
			compatibilityVersion = "Xcode 3.2";
			developmentRegion = English;
			hasScannedForEncodings = 0;
			knownRegions = (
				en,
				Base,
			);
			mainGroup = D0D1210F19E87861005E4BAA;
			productRefGroup = D0D1211919E87861005E4BAA /* Products */;
			projectDirPath = "";
			projectRoot = "";
			targets = (
				D0E7B63119E9C64500EDBA4D /* carthage */,
				D0E7B64019E9C64600EDBA4D /* CarthageTests */,
				D0D1216C19E87B05005E4BAA /* CarthageKit */,
				D0D1217619E87B05005E4BAA /* CarthageKitTests */,
			);
		};
/* End PBXProject section */

/* Begin PBXResourcesBuildPhase section */
		D0D1216B19E87B05005E4BAA /* Resources */ = {
			isa = PBXResourcesBuildPhase;
			buildActionMask = 2147483647;
			files = (
			);
			runOnlyForDeploymentPostprocessing = 0;
		};
		D0D1217519E87B05005E4BAA /* Resources */ = {
			isa = PBXResourcesBuildPhase;
			buildActionMask = 2147483647;
			files = (
				885C912C1A074AD300461A70 /* fixtures in Resources */,
				D0AAAB5519FB1062007B24B3 /* TestCartfile in Resources */,
			);
			runOnlyForDeploymentPostprocessing = 0;
		};
		D0E7B63019E9C64500EDBA4D /* Resources */ = {
			isa = PBXResourcesBuildPhase;
			buildActionMask = 2147483647;
			files = (
			);
			runOnlyForDeploymentPostprocessing = 0;
		};
		D0E7B63F19E9C64600EDBA4D /* Resources */ = {
			isa = PBXResourcesBuildPhase;
			buildActionMask = 2147483647;
			files = (
			);
			runOnlyForDeploymentPostprocessing = 0;
		};
/* End PBXResourcesBuildPhase section */

/* Begin PBXShellScriptBuildPhase section */
		D0E7B65719E9C7C700EDBA4D /* Extract CLI Tool */ = {
			isa = PBXShellScriptBuildPhase;
			buildActionMask = 2147483647;
			files = (
			);
			inputPaths = (
				"$(BUILT_PRODUCTS_DIR)/$(EXECUTABLE_PATH)",
			);
			name = "Extract CLI Tool";
			outputPaths = (
				"$(BUILT_PRODUCTS_DIR)/$(EXECUTABLE_NAME)",
			);
			runOnlyForDeploymentPostprocessing = 0;
			shellPath = /bin/bash;
			shellScript = ". script/extract-tool";
		};
/* End PBXShellScriptBuildPhase section */

/* Begin PBXSourcesBuildPhase section */
		D0D1216819E87B05005E4BAA /* Sources */ = {
			isa = PBXSourcesBuildPhase;
			buildActionMask = 2147483647;
			files = (
				D0AAAB4A19FAEDB4007B24B3 /* Errors.swift in Sources */,
				D0AD39B019E900BC00B343CE /* Task.swift in Sources */,
<<<<<<< HEAD
				88ED56D619ECE34900CBF5C4 /* Git.swift in Sources */,
=======
				D074EDC51A049283001DE082 /* FrameworkExtensions.swift in Sources */,
>>>>>>> 8d4c3120
				D0D1219219E88B8F005E4BAA /* GitHub.swift in Sources */,
				D01F8A5419EA2F1700643E7C /* Xcode.swift in Sources */,
				D0D1219019E88A15005E4BAA /* Cartfile.swift in Sources */,
				F603929919EA29F80050A6AF /* Project.swift in Sources */,
			);
			runOnlyForDeploymentPostprocessing = 0;
		};
		D0D1217319E87B05005E4BAA /* Sources */ = {
			isa = PBXSourcesBuildPhase;
			buildActionMask = 2147483647;
			files = (
				88651A371A0A0CBA00766E2C /* CarthageSpec.swift in Sources */,
				D0D121E019E8999E005E4BAA /* CartfileSpec.swift in Sources */,
				D04AEADB19E918C30045C166 /* TaskSpec.swift in Sources */,
				D0DB09A419EA354200234B16 /* XcodeSpec.swift in Sources */,
				885C91281A07499D00461A70 /* GitSpec.swift in Sources */,
			);
			runOnlyForDeploymentPostprocessing = 0;
		};
		D0E7B62E19E9C64500EDBA4D /* Sources */ = {
			isa = PBXSourcesBuildPhase;
			buildActionMask = 2147483647;
			files = (
				D0E7B65519E9C76900EDBA4D /* Help.swift in Sources */,
				D0E7B65419E9C76900EDBA4D /* Command.swift in Sources */,
				D03B32BF19EA49D8007788BE /* Build.swift in Sources */,
				D0E7B65619E9C76900EDBA4D /* main.swift in Sources */,
				F689C33619EA14D4006D1EFA /* Checkout.swift in Sources */,
			);
			runOnlyForDeploymentPostprocessing = 0;
		};
		D0E7B63D19E9C64600EDBA4D /* Sources */ = {
			isa = PBXSourcesBuildPhase;
			buildActionMask = 2147483647;
			files = (
				D0D789C619FCD44700F07D81 /* CommandSpec.swift in Sources */,
				D0D789C719FCD44B00F07D81 /* Command.swift in Sources */,
			);
			runOnlyForDeploymentPostprocessing = 0;
		};
/* End PBXSourcesBuildPhase section */

/* Begin PBXTargetDependency section */
		D0AAAB5219FB0960007B24B3 /* PBXTargetDependency */ = {
			isa = PBXTargetDependency;
			target = D0D1216C19E87B05005E4BAA /* CarthageKit */;
			targetProxy = D0AAAB5119FB0960007B24B3 /* PBXContainerItemProxy */;
		};
		D0D1217A19E87B05005E4BAA /* PBXTargetDependency */ = {
			isa = PBXTargetDependency;
			target = D0D1216C19E87B05005E4BAA /* CarthageKit */;
			targetProxy = D0D1217919E87B05005E4BAA /* PBXContainerItemProxy */;
		};
		D0E7B64319E9C64600EDBA4D /* PBXTargetDependency */ = {
			isa = PBXTargetDependency;
			target = D0E7B63119E9C64500EDBA4D /* carthage */;
			targetProxy = D0E7B64219E9C64600EDBA4D /* PBXContainerItemProxy */;
		};
/* End PBXTargetDependency section */

/* Begin XCBuildConfiguration section */
		D0D1211D19E87861005E4BAA /* Debug */ = {
			isa = XCBuildConfiguration;
			baseConfigurationReference = D0D1212619E878CC005E4BAA /* Debug.xcconfig */;
			buildSettings = {
				MACOSX_DEPLOYMENT_TARGET = 10.9;
			};
			name = Debug;
		};
		D0D1211E19E87861005E4BAA /* Release */ = {
			isa = XCBuildConfiguration;
			baseConfigurationReference = D0D1212819E878CC005E4BAA /* Release.xcconfig */;
			buildSettings = {
				MACOSX_DEPLOYMENT_TARGET = 10.9;
			};
			name = Release;
		};
		D0D1218019E87B05005E4BAA /* Debug */ = {
			isa = XCBuildConfiguration;
			baseConfigurationReference = D0D1213719E878CC005E4BAA /* Mac-Framework.xcconfig */;
			buildSettings = {
				CURRENT_PROJECT_VERSION = 1;
				DYLIB_COMPATIBILITY_VERSION = 1;
				DYLIB_CURRENT_VERSION = 1;
				EMBEDDED_CONTENT_CONTAINS_SWIFT = YES;
				FRAMEWORK_VERSION = A;
				INFOPLIST_FILE = CarthageKit/Info.plist;
				LD_RUNPATH_SEARCH_PATHS = "$(inherited) @executable_path/Frameworks @loader_path/Frameworks";
				PRODUCT_NAME = "$(TARGET_NAME)";
				VERSIONING_SYSTEM = "apple-generic";
				VERSION_INFO_PREFIX = "";
			};
			name = Debug;
		};
		D0D1218119E87B05005E4BAA /* Release */ = {
			isa = XCBuildConfiguration;
			baseConfigurationReference = D0D1213719E878CC005E4BAA /* Mac-Framework.xcconfig */;
			buildSettings = {
				CURRENT_PROJECT_VERSION = 1;
				DYLIB_COMPATIBILITY_VERSION = 1;
				DYLIB_CURRENT_VERSION = 1;
				EMBEDDED_CONTENT_CONTAINS_SWIFT = YES;
				FRAMEWORK_VERSION = A;
				INFOPLIST_FILE = CarthageKit/Info.plist;
				LD_RUNPATH_SEARCH_PATHS = "$(inherited) @executable_path/Frameworks @loader_path/Frameworks";
				PRODUCT_NAME = "$(TARGET_NAME)";
				VERSIONING_SYSTEM = "apple-generic";
				VERSION_INFO_PREFIX = "";
			};
			name = Release;
		};
		D0D1218219E87B05005E4BAA /* Debug */ = {
			isa = XCBuildConfiguration;
			baseConfigurationReference = D0D1213419E878CC005E4BAA /* Mac-Application.xcconfig */;
			buildSettings = {
				FRAMEWORK_SEARCH_PATHS = (
					"$(DEVELOPER_FRAMEWORKS_DIR)",
					"$(inherited)",
				);
				INFOPLIST_FILE = CarthageKitTests/Info.plist;
				PRODUCT_NAME = "$(TARGET_NAME)";
			};
			name = Debug;
		};
		D0D1218319E87B05005E4BAA /* Release */ = {
			isa = XCBuildConfiguration;
			baseConfigurationReference = D0D1213419E878CC005E4BAA /* Mac-Application.xcconfig */;
			buildSettings = {
				FRAMEWORK_SEARCH_PATHS = (
					"$(DEVELOPER_FRAMEWORKS_DIR)",
					"$(inherited)",
				);
				INFOPLIST_FILE = CarthageKitTests/Info.plist;
				PRODUCT_NAME = "$(TARGET_NAME)";
			};
			name = Release;
		};
		D0D1218719E87B38005E4BAA /* Profile */ = {
			isa = XCBuildConfiguration;
			baseConfigurationReference = D0D1212719E878CC005E4BAA /* Profile.xcconfig */;
			buildSettings = {
				MACOSX_DEPLOYMENT_TARGET = 10.9;
			};
			name = Profile;
		};
		D0D1218919E87B38005E4BAA /* Profile */ = {
			isa = XCBuildConfiguration;
			baseConfigurationReference = D0D1213719E878CC005E4BAA /* Mac-Framework.xcconfig */;
			buildSettings = {
				CURRENT_PROJECT_VERSION = 1;
				DYLIB_COMPATIBILITY_VERSION = 1;
				DYLIB_CURRENT_VERSION = 1;
				EMBEDDED_CONTENT_CONTAINS_SWIFT = YES;
				FRAMEWORK_VERSION = A;
				INFOPLIST_FILE = CarthageKit/Info.plist;
				LD_RUNPATH_SEARCH_PATHS = "$(inherited) @executable_path/Frameworks @loader_path/Frameworks";
				PRODUCT_NAME = "$(TARGET_NAME)";
				VERSIONING_SYSTEM = "apple-generic";
				VERSION_INFO_PREFIX = "";
			};
			name = Profile;
		};
		D0D1218A19E87B38005E4BAA /* Profile */ = {
			isa = XCBuildConfiguration;
			baseConfigurationReference = D0D1213419E878CC005E4BAA /* Mac-Application.xcconfig */;
			buildSettings = {
				FRAMEWORK_SEARCH_PATHS = (
					"$(DEVELOPER_FRAMEWORKS_DIR)",
					"$(inherited)",
				);
				INFOPLIST_FILE = CarthageKitTests/Info.plist;
				PRODUCT_NAME = "$(TARGET_NAME)";
			};
			name = Profile;
		};
		D0D1218B19E87B3B005E4BAA /* Test */ = {
			isa = XCBuildConfiguration;
			baseConfigurationReference = D0D1212919E878CC005E4BAA /* Test.xcconfig */;
			buildSettings = {
				MACOSX_DEPLOYMENT_TARGET = 10.9;
			};
			name = Test;
		};
		D0D1218D19E87B3B005E4BAA /* Test */ = {
			isa = XCBuildConfiguration;
			baseConfigurationReference = D0D1213719E878CC005E4BAA /* Mac-Framework.xcconfig */;
			buildSettings = {
				CURRENT_PROJECT_VERSION = 1;
				DYLIB_COMPATIBILITY_VERSION = 1;
				DYLIB_CURRENT_VERSION = 1;
				EMBEDDED_CONTENT_CONTAINS_SWIFT = YES;
				FRAMEWORK_VERSION = A;
				INFOPLIST_FILE = CarthageKit/Info.plist;
				LD_RUNPATH_SEARCH_PATHS = "$(inherited) @executable_path/Frameworks @loader_path/Frameworks";
				PRODUCT_NAME = "$(TARGET_NAME)";
				VERSIONING_SYSTEM = "apple-generic";
				VERSION_INFO_PREFIX = "";
			};
			name = Test;
		};
		D0D1218E19E87B3B005E4BAA /* Test */ = {
			isa = XCBuildConfiguration;
			baseConfigurationReference = D0D1213419E878CC005E4BAA /* Mac-Application.xcconfig */;
			buildSettings = {
				FRAMEWORK_SEARCH_PATHS = (
					"$(DEVELOPER_FRAMEWORKS_DIR)",
					"$(inherited)",
				);
				INFOPLIST_FILE = CarthageKitTests/Info.plist;
				PRODUCT_NAME = "$(TARGET_NAME)";
			};
			name = Test;
		};
		D0E7B64A19E9C64600EDBA4D /* Debug */ = {
			isa = XCBuildConfiguration;
			baseConfigurationReference = D0D1213419E878CC005E4BAA /* Mac-Application.xcconfig */;
			buildSettings = {
				INFOPLIST_FILE = carthage/Info.plist;
				LD_RUNPATH_SEARCH_PATHS = "@executable_path/. @executable_path/CarthageKit.framework/Versions/Current/Frameworks /Library/Frameworks /Library/Frameworks/CarthageKit.framework/Versions/Current/Frameworks";
				PRODUCT_NAME = "$(TARGET_NAME)";
			};
			name = Debug;
		};
		D0E7B64B19E9C64600EDBA4D /* Test */ = {
			isa = XCBuildConfiguration;
			baseConfigurationReference = D0D1213419E878CC005E4BAA /* Mac-Application.xcconfig */;
			buildSettings = {
				INFOPLIST_FILE = carthage/Info.plist;
				LD_RUNPATH_SEARCH_PATHS = "@executable_path/. @executable_path/CarthageKit.framework/Versions/Current/Frameworks /Library/Frameworks /Library/Frameworks/CarthageKit.framework/Versions/Current/Frameworks";
				PRODUCT_NAME = "$(TARGET_NAME)";
			};
			name = Test;
		};
		D0E7B64C19E9C64600EDBA4D /* Release */ = {
			isa = XCBuildConfiguration;
			baseConfigurationReference = D0D1213419E878CC005E4BAA /* Mac-Application.xcconfig */;
			buildSettings = {
				INFOPLIST_FILE = carthage/Info.plist;
				LD_RUNPATH_SEARCH_PATHS = "@executable_path/. @executable_path/CarthageKit.framework/Versions/Current/Frameworks /Library/Frameworks /Library/Frameworks/CarthageKit.framework/Versions/Current/Frameworks";
				PRODUCT_NAME = "$(TARGET_NAME)";
			};
			name = Release;
		};
		D0E7B64D19E9C64600EDBA4D /* Profile */ = {
			isa = XCBuildConfiguration;
			baseConfigurationReference = D0D1213419E878CC005E4BAA /* Mac-Application.xcconfig */;
			buildSettings = {
				INFOPLIST_FILE = carthage/Info.plist;
				LD_RUNPATH_SEARCH_PATHS = "@executable_path/. @executable_path/CarthageKit.framework/Versions/Current/Frameworks /Library/Frameworks /Library/Frameworks/CarthageKit.framework/Versions/Current/Frameworks";
				PRODUCT_NAME = "$(TARGET_NAME)";
			};
			name = Profile;
		};
		D0E7B64F19E9C64600EDBA4D /* Debug */ = {
			isa = XCBuildConfiguration;
			baseConfigurationReference = D0D1213419E878CC005E4BAA /* Mac-Application.xcconfig */;
			buildSettings = {
				FRAMEWORK_SEARCH_PATHS = (
					"$(DEVELOPER_FRAMEWORKS_DIR)",
					"$(inherited)",
				);
				INFOPLIST_FILE = carthageTests/Info.plist;
				PRODUCT_NAME = "$(TARGET_NAME)";
			};
			name = Debug;
		};
		D0E7B65019E9C64600EDBA4D /* Test */ = {
			isa = XCBuildConfiguration;
			baseConfigurationReference = D0D1213419E878CC005E4BAA /* Mac-Application.xcconfig */;
			buildSettings = {
				FRAMEWORK_SEARCH_PATHS = (
					"$(DEVELOPER_FRAMEWORKS_DIR)",
					"$(inherited)",
				);
				INFOPLIST_FILE = carthageTests/Info.plist;
				PRODUCT_NAME = "$(TARGET_NAME)";
			};
			name = Test;
		};
		D0E7B65119E9C64600EDBA4D /* Release */ = {
			isa = XCBuildConfiguration;
			baseConfigurationReference = D0D1213419E878CC005E4BAA /* Mac-Application.xcconfig */;
			buildSettings = {
				FRAMEWORK_SEARCH_PATHS = (
					"$(DEVELOPER_FRAMEWORKS_DIR)",
					"$(inherited)",
				);
				INFOPLIST_FILE = carthageTests/Info.plist;
				PRODUCT_NAME = "$(TARGET_NAME)";
			};
			name = Release;
		};
		D0E7B65219E9C64600EDBA4D /* Profile */ = {
			isa = XCBuildConfiguration;
			baseConfigurationReference = D0D1213419E878CC005E4BAA /* Mac-Application.xcconfig */;
			buildSettings = {
				FRAMEWORK_SEARCH_PATHS = (
					"$(DEVELOPER_FRAMEWORKS_DIR)",
					"$(inherited)",
				);
				INFOPLIST_FILE = carthageTests/Info.plist;
				PRODUCT_NAME = "$(TARGET_NAME)";
			};
			name = Profile;
		};
/* End XCBuildConfiguration section */

/* Begin XCConfigurationList section */
		D0D1211319E87861005E4BAA /* Build configuration list for PBXProject "Carthage" */ = {
			isa = XCConfigurationList;
			buildConfigurations = (
				D0D1211D19E87861005E4BAA /* Debug */,
				D0D1218B19E87B3B005E4BAA /* Test */,
				D0D1211E19E87861005E4BAA /* Release */,
				D0D1218719E87B38005E4BAA /* Profile */,
			);
			defaultConfigurationIsVisible = 0;
			defaultConfigurationName = Release;
		};
		D0D1218419E87B05005E4BAA /* Build configuration list for PBXNativeTarget "CarthageKit" */ = {
			isa = XCConfigurationList;
			buildConfigurations = (
				D0D1218019E87B05005E4BAA /* Debug */,
				D0D1218D19E87B3B005E4BAA /* Test */,
				D0D1218119E87B05005E4BAA /* Release */,
				D0D1218919E87B38005E4BAA /* Profile */,
			);
			defaultConfigurationIsVisible = 0;
			defaultConfigurationName = Release;
		};
		D0D1218519E87B05005E4BAA /* Build configuration list for PBXNativeTarget "CarthageKitTests" */ = {
			isa = XCConfigurationList;
			buildConfigurations = (
				D0D1218219E87B05005E4BAA /* Debug */,
				D0D1218E19E87B3B005E4BAA /* Test */,
				D0D1218319E87B05005E4BAA /* Release */,
				D0D1218A19E87B38005E4BAA /* Profile */,
			);
			defaultConfigurationIsVisible = 0;
			defaultConfigurationName = Release;
		};
		D0E7B64919E9C64600EDBA4D /* Build configuration list for PBXNativeTarget "carthage" */ = {
			isa = XCConfigurationList;
			buildConfigurations = (
				D0E7B64A19E9C64600EDBA4D /* Debug */,
				D0E7B64B19E9C64600EDBA4D /* Test */,
				D0E7B64C19E9C64600EDBA4D /* Release */,
				D0E7B64D19E9C64600EDBA4D /* Profile */,
			);
			defaultConfigurationIsVisible = 0;
			defaultConfigurationName = Release;
		};
		D0E7B64E19E9C64600EDBA4D /* Build configuration list for PBXNativeTarget "CarthageTests" */ = {
			isa = XCConfigurationList;
			buildConfigurations = (
				D0E7B64F19E9C64600EDBA4D /* Debug */,
				D0E7B65019E9C64600EDBA4D /* Test */,
				D0E7B65119E9C64600EDBA4D /* Release */,
				D0E7B65219E9C64600EDBA4D /* Profile */,
			);
			defaultConfigurationIsVisible = 0;
			defaultConfigurationName = Release;
		};
/* End XCConfigurationList section */
	};
	rootObject = D0D1211019E87861005E4BAA /* Project object */;
}<|MERGE_RESOLUTION|>--- conflicted
+++ resolved
@@ -555,11 +555,8 @@
 			files = (
 				D0AAAB4A19FAEDB4007B24B3 /* Errors.swift in Sources */,
 				D0AD39B019E900BC00B343CE /* Task.swift in Sources */,
-<<<<<<< HEAD
+				D074EDC51A049283001DE082 /* FrameworkExtensions.swift in Sources */,
 				88ED56D619ECE34900CBF5C4 /* Git.swift in Sources */,
-=======
-				D074EDC51A049283001DE082 /* FrameworkExtensions.swift in Sources */,
->>>>>>> 8d4c3120
 				D0D1219219E88B8F005E4BAA /* GitHub.swift in Sources */,
 				D01F8A5419EA2F1700643E7C /* Xcode.swift in Sources */,
 				D0D1219019E88A15005E4BAA /* Cartfile.swift in Sources */,
