//
//  GitHub.swift
//  Carthage
//
//  Created by Justin Spahr-Summers on 2014-10-10.
//  Copyright (c) 2014 Carthage. All rights reserved.
//

import Foundation
import LlamaKit

/// Describes a GitHub.com repository.
public struct Repository: Equatable {
	public let owner: String
	public let name: String

<<<<<<< HEAD
	/// Returns the https URL for cloning the repository from GitHub.com.
	public var cloneURL: NSURL {
		return NSURL(scheme: "https", host: "github.com", path: "/\(owner)/\(name).git")!
	}

	init(owner: String, name: String) {
=======
	public init(owner: String, name: String) {
>>>>>>> 86ea1505
		self.owner = owner
		self.name = name
	}

	/// Parses repository information out of a string of the form "owner/name".
	public static func fromNWO(NWO: String) -> Result<Repository> {
		let components = split(NWO, { $0 == "/" }, maxSplit: 1, allowEmptySlices: false)
		if components.count < 2 {
			return failure()
		}

		return success(self(owner: components[0], name: components[1]))
	}
}

public func ==(lhs: Repository, rhs: Repository) -> Bool {
	return lhs.owner == rhs.owner && lhs.name == rhs.name
}

extension Repository: Hashable {
	public var hashValue: Int {
		return owner.hashValue ^ name.hashValue
	}
}

extension Repository: Printable {
	public var description: String {
		return "\(owner)/\(name)"
	}
}<|MERGE_RESOLUTION|>--- conflicted
+++ resolved
@@ -14,16 +14,12 @@
 	public let owner: String
 	public let name: String
 
-<<<<<<< HEAD
 	/// Returns the https URL for cloning the repository from GitHub.com.
 	public var cloneURL: NSURL {
 		return NSURL(scheme: "https", host: "github.com", path: "/\(owner)/\(name).git")!
 	}
 
-	init(owner: String, name: String) {
-=======
 	public init(owner: String, name: String) {
->>>>>>> 86ea1505
 		self.owner = owner
 		self.name = name
 	}
