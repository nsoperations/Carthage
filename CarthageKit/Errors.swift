--- conflicted
+++ resolved
@@ -20,7 +20,9 @@
 	/// A launched task failed with an erroneous exit code.
 	case ShellTaskFailed(exitCode: Int)
 
-<<<<<<< HEAD
+	/// One or more arguments was invalid.
+	case InvalidArgument(description: String)
+
 	/// The git repository has already been cloned to the specified location
 	case RepositoryAlreadyCloned(location: String)
 
@@ -31,24 +33,11 @@
 	/// Unable to clone a git repository because a file with the same name
 	/// exists
 	case RepositoryCloneFailed(location: String)
-=======
-	/// One or more arguments was invalid.
-	case InvalidArgument(description: String)
->>>>>>> c3a0c80e
 
 	/// An `NSError` object corresponding to this error code.
 	public var error: NSError {
 		switch (self) {
 		case let .ShellTaskFailed(code):
-<<<<<<< HEAD
-			return NSError(domain: CarthageErrorDomain, code: 1, userInfo: [ CarthageError.exitCodeKey: code  ])
-		case let .RepositoryAlreadyCloned(location):
-			return NSError(domain: CarthageErrorDomain, code: 2, userInfo: [ NSLocalizedDescriptionKey: "The git repository already exists at \(location)."])
-		case let .RepositoryRemoteMismatch(expected, actual):
-			return NSError(domain: CarthageErrorDomain, code: 3, userInfo: [ NSLocalizedDescriptionKey: "Expected a remote URL: \(expected), but found \(actual)."])
-		case let .RepositoryCloneFailed(location):
-			return NSError(domain: CarthageErrorDomain, code: 4, userInfo: [ NSLocalizedDescriptionKey: "Unable to clone it repository because a file already exists at \(location)."])
-=======
 			return NSError(domain: CarthageErrorDomain, code: 1, userInfo: [
 				NSLocalizedDescriptionKey: "A shell task failed with exit code \(code)",
 				CarthageError.exitCodeKey: code
@@ -58,7 +47,12 @@
 			return NSError(domain: CarthageErrorDomain, code: 2, userInfo: [
 				NSLocalizedDescriptionKey: description
 			])
->>>>>>> c3a0c80e
+		case let .RepositoryAlreadyCloned(location):
+			return NSError(domain: CarthageErrorDomain, code: 2, userInfo: [ NSLocalizedDescriptionKey: "The git repository already exists at \(location)."])
+		case let .RepositoryRemoteMismatch(expected, actual):
+			return NSError(domain: CarthageErrorDomain, code: 3, userInfo: [ NSLocalizedDescriptionKey: "Expected a remote URL: \(expected), but found \(actual)."])
+		case let .RepositoryCloneFailed(location):
+			return NSError(domain: CarthageErrorDomain, code: 4, userInfo: [ NSLocalizedDescriptionKey: "Unable to clone it repository because a file already exists at \(location)."])
 		}
 	}
 }